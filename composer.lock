{
    "_readme": [
        "This file locks the dependencies of your project to a known state",
        "Read more about it at https://getcomposer.org/doc/01-basic-usage.md#composer-lock-the-lock-file",
        "This file is @generated automatically"
    ],
<<<<<<< HEAD
    "content-hash": "57267840aa9d7ced728b0e0c7d626b10",
=======
    "content-hash": "5396db952317e10bcfc1da3af9f6ca0c",
>>>>>>> c7f6abc2
    "packages": [
        {
            "name": "doctrine/annotations",
            "version": "v1.6.0",
            "source": {
                "type": "git",
                "url": "https://github.com/doctrine/annotations.git",
                "reference": "c7f2050c68a9ab0bdb0f98567ec08d80ea7d24d5"
            },
            "dist": {
                "type": "zip",
                "url": "https://api.github.com/repos/doctrine/annotations/zipball/c7f2050c68a9ab0bdb0f98567ec08d80ea7d24d5",
                "reference": "c7f2050c68a9ab0bdb0f98567ec08d80ea7d24d5",
                "shasum": ""
            },
            "require": {
                "doctrine/lexer": "1.*",
                "php": "^7.1"
            },
            "require-dev": {
                "doctrine/cache": "1.*",
                "phpunit/phpunit": "^6.4"
            },
            "type": "library",
            "extra": {
                "branch-alias": {
                    "dev-master": "1.6.x-dev"
                }
            },
            "autoload": {
                "psr-4": {
                    "Doctrine\\Common\\Annotations\\": "lib/Doctrine/Common/Annotations"
                }
            },
            "notification-url": "https://packagist.org/downloads/",
            "license": [
                "MIT"
            ],
            "authors": [
                {
                    "name": "Roman Borschel",
                    "email": "roman@code-factory.org"
                },
                {
                    "name": "Benjamin Eberlei",
                    "email": "kontakt@beberlei.de"
                },
                {
                    "name": "Guilherme Blanco",
                    "email": "guilhermeblanco@gmail.com"
                },
                {
                    "name": "Jonathan Wage",
                    "email": "jonwage@gmail.com"
                },
                {
                    "name": "Johannes Schmitt",
                    "email": "schmittjoh@gmail.com"
                }
            ],
            "description": "Docblock Annotations Parser",
            "homepage": "http://www.doctrine-project.org",
            "keywords": [
                "annotations",
                "docblock",
                "parser"
            ],
            "time": "2017-12-06T07:11:42+00:00"
        },
        {
            "name": "doctrine/cache",
            "version": "v1.7.1",
            "source": {
                "type": "git",
                "url": "https://github.com/doctrine/cache.git",
                "reference": "b3217d58609e9c8e661cd41357a54d926c4a2a1a"
            },
            "dist": {
                "type": "zip",
                "url": "https://api.github.com/repos/doctrine/cache/zipball/b3217d58609e9c8e661cd41357a54d926c4a2a1a",
                "reference": "b3217d58609e9c8e661cd41357a54d926c4a2a1a",
                "shasum": ""
            },
            "require": {
                "php": "~7.1"
            },
            "conflict": {
                "doctrine/common": ">2.2,<2.4"
            },
            "require-dev": {
                "alcaeus/mongo-php-adapter": "^1.1",
                "mongodb/mongodb": "^1.1",
                "phpunit/phpunit": "^5.7",
                "predis/predis": "~1.0"
            },
            "suggest": {
                "alcaeus/mongo-php-adapter": "Required to use legacy MongoDB driver"
            },
            "type": "library",
            "extra": {
                "branch-alias": {
                    "dev-master": "1.7.x-dev"
                }
            },
            "autoload": {
                "psr-4": {
                    "Doctrine\\Common\\Cache\\": "lib/Doctrine/Common/Cache"
                }
            },
            "notification-url": "https://packagist.org/downloads/",
            "license": [
                "MIT"
            ],
            "authors": [
                {
                    "name": "Roman Borschel",
                    "email": "roman@code-factory.org"
                },
                {
                    "name": "Benjamin Eberlei",
                    "email": "kontakt@beberlei.de"
                },
                {
                    "name": "Guilherme Blanco",
                    "email": "guilhermeblanco@gmail.com"
                },
                {
                    "name": "Jonathan Wage",
                    "email": "jonwage@gmail.com"
                },
                {
                    "name": "Johannes Schmitt",
                    "email": "schmittjoh@gmail.com"
                }
            ],
            "description": "Caching library offering an object-oriented API for many cache backends",
            "homepage": "http://www.doctrine-project.org",
            "keywords": [
                "cache",
                "caching"
            ],
            "time": "2017-08-25T07:02:50+00:00"
        },
        {
            "name": "doctrine/collections",
            "version": "v1.5.0",
            "source": {
                "type": "git",
                "url": "https://github.com/doctrine/collections.git",
                "reference": "a01ee38fcd999f34d9bfbcee59dbda5105449cbf"
            },
            "dist": {
                "type": "zip",
                "url": "https://api.github.com/repos/doctrine/collections/zipball/a01ee38fcd999f34d9bfbcee59dbda5105449cbf",
                "reference": "a01ee38fcd999f34d9bfbcee59dbda5105449cbf",
                "shasum": ""
            },
            "require": {
                "php": "^7.1"
            },
            "require-dev": {
                "doctrine/coding-standard": "~0.1@dev",
                "phpunit/phpunit": "^5.7"
            },
            "type": "library",
            "extra": {
                "branch-alias": {
                    "dev-master": "1.3.x-dev"
                }
            },
            "autoload": {
                "psr-0": {
                    "Doctrine\\Common\\Collections\\": "lib/"
                }
            },
            "notification-url": "https://packagist.org/downloads/",
            "license": [
                "MIT"
            ],
            "authors": [
                {
                    "name": "Roman Borschel",
                    "email": "roman@code-factory.org"
                },
                {
                    "name": "Benjamin Eberlei",
                    "email": "kontakt@beberlei.de"
                },
                {
                    "name": "Guilherme Blanco",
                    "email": "guilhermeblanco@gmail.com"
                },
                {
                    "name": "Jonathan Wage",
                    "email": "jonwage@gmail.com"
                },
                {
                    "name": "Johannes Schmitt",
                    "email": "schmittjoh@gmail.com"
                }
            ],
            "description": "Collections Abstraction library",
            "homepage": "http://www.doctrine-project.org",
            "keywords": [
                "array",
                "collections",
                "iterator"
            ],
            "time": "2017-07-22T10:37:32+00:00"
        },
        {
            "name": "doctrine/common",
            "version": "v2.8.1",
            "source": {
                "type": "git",
                "url": "https://github.com/doctrine/common.git",
                "reference": "f68c297ce6455e8fd794aa8ffaf9fa458f6ade66"
            },
            "dist": {
                "type": "zip",
                "url": "https://api.github.com/repos/doctrine/common/zipball/f68c297ce6455e8fd794aa8ffaf9fa458f6ade66",
                "reference": "f68c297ce6455e8fd794aa8ffaf9fa458f6ade66",
                "shasum": ""
            },
            "require": {
                "doctrine/annotations": "1.*",
                "doctrine/cache": "1.*",
                "doctrine/collections": "1.*",
                "doctrine/inflector": "1.*",
                "doctrine/lexer": "1.*",
                "php": "~7.1"
            },
            "require-dev": {
                "phpunit/phpunit": "^5.7"
            },
            "type": "library",
            "extra": {
                "branch-alias": {
                    "dev-master": "2.8.x-dev"
                }
            },
            "autoload": {
                "psr-4": {
                    "Doctrine\\Common\\": "lib/Doctrine/Common"
                }
            },
            "notification-url": "https://packagist.org/downloads/",
            "license": [
                "MIT"
            ],
            "authors": [
                {
                    "name": "Roman Borschel",
                    "email": "roman@code-factory.org"
                },
                {
                    "name": "Benjamin Eberlei",
                    "email": "kontakt@beberlei.de"
                },
                {
                    "name": "Guilherme Blanco",
                    "email": "guilhermeblanco@gmail.com"
                },
                {
                    "name": "Jonathan Wage",
                    "email": "jonwage@gmail.com"
                },
                {
                    "name": "Johannes Schmitt",
                    "email": "schmittjoh@gmail.com"
                }
            ],
            "description": "Common Library for Doctrine projects",
            "homepage": "http://www.doctrine-project.org",
            "keywords": [
                "annotations",
                "collections",
                "eventmanager",
                "persistence",
                "spl"
            ],
            "time": "2017-08-31T08:43:38+00:00"
        },
        {
            "name": "doctrine/dbal",
            "version": "v2.6.3",
            "source": {
                "type": "git",
                "url": "https://github.com/doctrine/dbal.git",
                "reference": "e3eed9b1facbb0ced3a0995244843a189e7d1b13"
            },
            "dist": {
                "type": "zip",
                "url": "https://api.github.com/repos/doctrine/dbal/zipball/e3eed9b1facbb0ced3a0995244843a189e7d1b13",
                "reference": "e3eed9b1facbb0ced3a0995244843a189e7d1b13",
                "shasum": ""
            },
            "require": {
                "doctrine/common": "^2.7.1",
                "ext-pdo": "*",
                "php": "^7.1"
            },
            "require-dev": {
                "phpunit/phpunit": "^5.4.6",
                "phpunit/phpunit-mock-objects": "!=3.2.4,!=3.2.5",
                "symfony/console": "2.*||^3.0"
            },
            "suggest": {
                "symfony/console": "For helpful console commands such as SQL execution and import of files."
            },
            "bin": [
                "bin/doctrine-dbal"
            ],
            "type": "library",
            "extra": {
                "branch-alias": {
                    "dev-master": "2.6.x-dev"
                }
            },
            "autoload": {
                "psr-0": {
                    "Doctrine\\DBAL\\": "lib/"
                }
            },
            "notification-url": "https://packagist.org/downloads/",
            "license": [
                "MIT"
            ],
            "authors": [
                {
                    "name": "Roman Borschel",
                    "email": "roman@code-factory.org"
                },
                {
                    "name": "Benjamin Eberlei",
                    "email": "kontakt@beberlei.de"
                },
                {
                    "name": "Guilherme Blanco",
                    "email": "guilhermeblanco@gmail.com"
                },
                {
                    "name": "Jonathan Wage",
                    "email": "jonwage@gmail.com"
                }
            ],
            "description": "Database Abstraction Layer",
            "homepage": "http://www.doctrine-project.org",
            "keywords": [
                "database",
                "dbal",
                "persistence",
                "queryobject"
            ],
            "time": "2017-11-19T13:38:54+00:00"
        },
        {
            "name": "doctrine/inflector",
            "version": "v1.3.0",
            "source": {
                "type": "git",
                "url": "https://github.com/doctrine/inflector.git",
                "reference": "5527a48b7313d15261292c149e55e26eae771b0a"
            },
            "dist": {
                "type": "zip",
                "url": "https://api.github.com/repos/doctrine/inflector/zipball/5527a48b7313d15261292c149e55e26eae771b0a",
                "reference": "5527a48b7313d15261292c149e55e26eae771b0a",
                "shasum": ""
            },
            "require": {
                "php": "^7.1"
            },
            "require-dev": {
                "phpunit/phpunit": "^6.2"
            },
            "type": "library",
            "extra": {
                "branch-alias": {
                    "dev-master": "1.3.x-dev"
                }
            },
            "autoload": {
                "psr-4": {
                    "Doctrine\\Common\\Inflector\\": "lib/Doctrine/Common/Inflector"
                }
            },
            "notification-url": "https://packagist.org/downloads/",
            "license": [
                "MIT"
            ],
            "authors": [
                {
                    "name": "Roman Borschel",
                    "email": "roman@code-factory.org"
                },
                {
                    "name": "Benjamin Eberlei",
                    "email": "kontakt@beberlei.de"
                },
                {
                    "name": "Guilherme Blanco",
                    "email": "guilhermeblanco@gmail.com"
                },
                {
                    "name": "Jonathan Wage",
                    "email": "jonwage@gmail.com"
                },
                {
                    "name": "Johannes Schmitt",
                    "email": "schmittjoh@gmail.com"
                }
            ],
            "description": "Common String Manipulations with regard to casing and singular/plural rules.",
            "homepage": "http://www.doctrine-project.org",
            "keywords": [
                "inflection",
                "pluralize",
                "singularize",
                "string"
            ],
            "time": "2018-01-09T20:05:19+00:00"
        },
        {
            "name": "doctrine/instantiator",
            "version": "1.1.0",
            "source": {
                "type": "git",
                "url": "https://github.com/doctrine/instantiator.git",
                "reference": "185b8868aa9bf7159f5f953ed5afb2d7fcdc3bda"
            },
            "dist": {
                "type": "zip",
                "url": "https://api.github.com/repos/doctrine/instantiator/zipball/185b8868aa9bf7159f5f953ed5afb2d7fcdc3bda",
                "reference": "185b8868aa9bf7159f5f953ed5afb2d7fcdc3bda",
                "shasum": ""
            },
            "require": {
                "php": "^7.1"
            },
            "require-dev": {
                "athletic/athletic": "~0.1.8",
                "ext-pdo": "*",
                "ext-phar": "*",
                "phpunit/phpunit": "^6.2.3",
                "squizlabs/php_codesniffer": "^3.0.2"
            },
            "type": "library",
            "extra": {
                "branch-alias": {
                    "dev-master": "1.2.x-dev"
                }
            },
            "autoload": {
                "psr-4": {
                    "Doctrine\\Instantiator\\": "src/Doctrine/Instantiator/"
                }
            },
            "notification-url": "https://packagist.org/downloads/",
            "license": [
                "MIT"
            ],
            "authors": [
                {
                    "name": "Marco Pivetta",
                    "email": "ocramius@gmail.com",
                    "homepage": "http://ocramius.github.com/"
                }
            ],
            "description": "A small, lightweight utility to instantiate objects in PHP without invoking their constructors",
            "homepage": "https://github.com/doctrine/instantiator",
            "keywords": [
                "constructor",
                "instantiate"
            ],
            "time": "2017-07-22T11:58:36+00:00"
        },
        {
            "name": "doctrine/lexer",
            "version": "v1.0.1",
            "source": {
                "type": "git",
                "url": "https://github.com/doctrine/lexer.git",
                "reference": "83893c552fd2045dd78aef794c31e694c37c0b8c"
            },
            "dist": {
                "type": "zip",
                "url": "https://api.github.com/repos/doctrine/lexer/zipball/83893c552fd2045dd78aef794c31e694c37c0b8c",
                "reference": "83893c552fd2045dd78aef794c31e694c37c0b8c",
                "shasum": ""
            },
            "require": {
                "php": ">=5.3.2"
            },
            "type": "library",
            "extra": {
                "branch-alias": {
                    "dev-master": "1.0.x-dev"
                }
            },
            "autoload": {
                "psr-0": {
                    "Doctrine\\Common\\Lexer\\": "lib/"
                }
            },
            "notification-url": "https://packagist.org/downloads/",
            "license": [
                "MIT"
            ],
            "authors": [
                {
                    "name": "Roman Borschel",
                    "email": "roman@code-factory.org"
                },
                {
                    "name": "Guilherme Blanco",
                    "email": "guilhermeblanco@gmail.com"
                },
                {
                    "name": "Johannes Schmitt",
                    "email": "schmittjoh@gmail.com"
                }
            ],
            "description": "Base library for a lexer that can be used in Top-Down, Recursive Descent Parsers.",
            "homepage": "http://www.doctrine-project.org",
            "keywords": [
                "lexer",
                "parser"
            ],
            "time": "2014-09-09T13:34:57+00:00"
        },
        {
            "name": "doctrine/orm",
            "version": "v2.6.1",
            "source": {
                "type": "git",
                "url": "https://github.com/doctrine/doctrine2.git",
                "reference": "87ee409783a4a322b5597ebaae558661404055a7"
            },
            "dist": {
                "type": "zip",
                "url": "https://api.github.com/repos/doctrine/doctrine2/zipball/87ee409783a4a322b5597ebaae558661404055a7",
                "reference": "87ee409783a4a322b5597ebaae558661404055a7",
                "shasum": ""
            },
            "require": {
                "doctrine/annotations": "~1.5",
                "doctrine/cache": "~1.6",
                "doctrine/collections": "^1.4",
                "doctrine/common": "^2.7.1",
                "doctrine/dbal": "^2.6",
                "doctrine/instantiator": "~1.1",
                "ext-pdo": "*",
                "php": "^7.1",
                "symfony/console": "~3.0|~4.0"
            },
            "require-dev": {
                "doctrine/coding-standard": "^1.0",
                "phpunit/phpunit": "^6.5",
                "squizlabs/php_codesniffer": "^3.2",
                "symfony/yaml": "~3.4|~4.0"
            },
            "suggest": {
                "symfony/yaml": "If you want to use YAML Metadata Mapping Driver"
            },
            "bin": [
                "bin/doctrine"
            ],
            "type": "library",
            "extra": {
                "branch-alias": {
                    "dev-master": "2.6.x-dev"
                }
            },
            "autoload": {
                "psr-4": {
                    "Doctrine\\ORM\\": "lib/Doctrine/ORM"
                }
            },
            "notification-url": "https://packagist.org/downloads/",
            "license": [
                "MIT"
            ],
            "authors": [
                {
                    "name": "Roman Borschel",
                    "email": "roman@code-factory.org"
                },
                {
                    "name": "Benjamin Eberlei",
                    "email": "kontakt@beberlei.de"
                },
                {
                    "name": "Guilherme Blanco",
                    "email": "guilhermeblanco@gmail.com"
                },
                {
                    "name": "Jonathan Wage",
                    "email": "jonwage@gmail.com"
                },
                {
                    "name": "Marco Pivetta",
                    "email": "ocramius@gmail.com"
                }
            ],
            "description": "Object-Relational-Mapper for PHP",
            "homepage": "http://www.doctrine-project.org",
            "keywords": [
                "database",
                "orm"
            ],
            "time": "2018-02-27T07:30:56+00:00"
        },
        {
            "name": "eoneopay/api-formats",
            "version": "dev-master",
            "source": {
                "type": "git",
                "url": "https://bitbucket.org/eoneopay/api-formats.git",
                "reference": "7388b27fe158654bffa267323811da734e4e7f4c"
            },
            "dist": {
                "type": "zip",
                "url": "https://bitbucket.org/eoneopay/api-formats/get/7388b27fe158654bffa267323811da734e4e7f4c.zip",
                "reference": "7388b27fe158654bffa267323811da734e4e7f4c",
                "shasum": ""
            },
            "require": {
                "doctrine/inflector": "^1.3",
                "eoneopay/utils": "dev-master",
                "league/fractal": "^0.17.0",
                "php": ">=7.1",
                "roave/security-advisories": "dev-master",
                "symfony/psr-http-message-bridge": "^1.0",
                "woohoolabs/yang": "^1.4",
                "zendframework/zend-diactoros": "^1.7"
            },
            "provide": {
                "php-http/client-implementation": "1.0"
            },
            "require-dev": {
                "illuminate/http": "^5.5",
                "illuminate/support": "^5.5",
                "laravel/lumen-framework": "^5.5",
                "phpunit/phpunit": "^6.5"
            },
            "suggest": {
                "illuminate/http": "To use the Laravel implementation",
                "illuminate/support": "To use Laravel service provider"
            },
            "type": "package",
            "autoload": {
                "psr-4": {
                    "EoneoPay\\ApiFormats\\": "src/"
                }
            },
            "notification-url": "https://packagist.org/downloads/",
            "license": [
                "MIT"
            ],
            "description": "Api formats from EoneoPay.",
            "homepage": "https://bitbucket.org/eoneopay/api-formats",
            "keywords": [
                "api",
                "eoneopay",
                "formats"
            ],
<<<<<<< HEAD
            "time": "2018-03-08 23:32:16"
=======
            "time": "2018-02-14T02:58:44+00:00"
>>>>>>> c7f6abc2
        },
        {
            "name": "eoneopay/external",
            "version": "dev-master",
            "source": {
                "type": "git",
                "url": "https://bitbucket.org/eoneopay/external.git",
<<<<<<< HEAD
                "reference": "3987f356da717cf0b1b7bdcd871a36005df0aa27"
            },
            "dist": {
                "type": "zip",
                "url": "https://bitbucket.org/eoneopay/external/get/3987f356da717cf0b1b7bdcd871a36005df0aa27.zip",
                "reference": "3987f356da717cf0b1b7bdcd871a36005df0aa27",
=======
                "reference": "3fdf00b294ea12f843d98d748771b292edacc86a"
            },
            "dist": {
                "type": "zip",
                "url": "https://bitbucket.org/eoneopay/external/get/3fdf00b294ea12f843d98d748771b292edacc86a.zip",
                "reference": "3fdf00b294ea12f843d98d748771b292edacc86a",
>>>>>>> c7f6abc2
                "shasum": ""
            },
            "require": {
                "eoneopay/utils": "dev-master@dev",
                "php": ">=7.1",
                "roave/security-advisories": "dev-master"
            },
            "require-dev": {
                "gedmo/doctrine-extensions": "^2.4",
                "guzzlehttp/guzzle": "^6.0.0",
                "illuminate/http": "^5.5",
                "illuminate/validation": "^5.5",
                "indigophp/doctrine-annotation-autoload": "^0.1.0",
                "laravel-doctrine/extensions": "^1.0",
                "laravel-doctrine/orm": "1.4.*",
                "mockery/mockery": "^1.0",
                "monolog/monolog": "^1.23",
                "phpunit/phpunit": "~6.0"
            },
            "suggest": {
                "guzzlehttp/guzzle": "Required to use the http client class",
                "illuminate/http": "Required to use the laravel request bridge",
                "illuminate/validation": "Required to use the validate subscriber and laravel validate bridge",
                "laravel-doctrine/orm": "Required to use the ORM class",
                "monolog/monolog": "Required to use the logger class"
            },
            "type": "library",
            "autoload": {
                "psr-4": {
                    "EoneoPay\\External\\": "src/"
                }
            },
            "notification-url": "https://packagist.org/downloads/",
            "license": [
                "MIT"
            ],
            "description": "External libraries shared between Eoneo Pay applications",
            "homepage": "https://bitbucket.org/eoneopay/external",
            "keywords": [
                "external"
            ],
<<<<<<< HEAD
            "time": "2018-03-08 21:34:20"
=======
            "time": "2018-03-05T04:32:14+00:00"
>>>>>>> c7f6abc2
        },
        {
            "name": "eoneopay/utils",
            "version": "dev-master",
            "source": {
                "type": "git",
                "url": "https://bitbucket.org/eoneopay/utils.git",
<<<<<<< HEAD
                "reference": "903d165df014de542367e7b8c3ac96613ee320a5"
            },
            "dist": {
                "type": "zip",
                "url": "https://bitbucket.org/eoneopay/utils/get/903d165df014de542367e7b8c3ac96613ee320a5.zip",
                "reference": "903d165df014de542367e7b8c3ac96613ee320a5",
=======
                "reference": "e8fcef43ea050b4a102703faad153f8ee92c7297"
            },
            "dist": {
                "type": "zip",
                "url": "https://bitbucket.org/eoneopay/utils/get/e8fcef43ea050b4a102703faad153f8ee92c7297.zip",
                "reference": "e8fcef43ea050b4a102703faad153f8ee92c7297",
>>>>>>> c7f6abc2
                "shasum": ""
            },
            "require": {
                "php": ">=7.1",
                "roave/security-advisories": "dev-master"
            },
            "require-dev": {
                "doctrine/annotations": "^1.6",
                "illuminate/support": "^5.5",
                "indigophp/doctrine-annotation-autoload": "^0.1.0",
                "mockery/mockery": "^1.0",
                "phpunit/phpunit": "~6.0"
            },
            "suggest": {
                "doctrine/annotations": "Required to use the annotation reader",
                "illuminate/support": "Required to use the configuration service provider in Lumen",
                "indigophp/doctrine-annotation-autoload": "Recommended to autoload custom doctrine annotations"
            },
            "type": "library",
            "autoload": {
                "psr-4": {
                    "EoneoPay\\Utils\\": "src/"
                }
            },
            "notification-url": "https://packagist.org/downloads/",
            "license": [
                "MIT"
            ],
            "description": "Utility and helper classes",
            "homepage": "https://bitbucket.org/eoneopay/utils",
            "keywords": [
                "eoneopay",
                "helpers",
                "utilities"
            ],
<<<<<<< HEAD
            "time": "2018-03-08 06:05:10"
        },
        {
            "name": "illuminate/auth",
            "version": "v5.5.37",
=======
            "time": "2018-02-26T23:27:39+00:00"
        },
        {
            "name": "illuminate/auth",
            "version": "v5.5.36",
>>>>>>> c7f6abc2
            "source": {
                "type": "git",
                "url": "https://github.com/illuminate/auth.git",
                "reference": "ed2d931c9bac5f42ca74d6de64396c45c4383da1"
            },
            "dist": {
                "type": "zip",
                "url": "https://api.github.com/repos/illuminate/auth/zipball/ed2d931c9bac5f42ca74d6de64396c45c4383da1",
                "reference": "ed2d931c9bac5f42ca74d6de64396c45c4383da1",
                "shasum": ""
            },
            "require": {
                "illuminate/contracts": "5.5.*",
                "illuminate/http": "5.5.*",
                "illuminate/queue": "5.5.*",
                "illuminate/support": "5.5.*",
                "php": ">=7.0"
            },
            "suggest": {
                "illuminate/console": "Required to use the auth:clear-resets command (5.5.*).",
                "illuminate/queue": "Required to fire login / logout events (5.5.*).",
                "illuminate/session": "Required to use the session based guard (5.5.*)."
            },
            "type": "library",
            "extra": {
                "branch-alias": {
                    "dev-master": "5.5-dev"
                }
            },
            "autoload": {
                "psr-4": {
                    "Illuminate\\Auth\\": ""
                }
            },
            "notification-url": "https://packagist.org/downloads/",
            "license": [
                "MIT"
            ],
            "authors": [
                {
                    "name": "Taylor Otwell",
                    "email": "taylor@laravel.com"
                }
            ],
            "description": "The Illuminate Auth package.",
            "homepage": "https://laravel.com",
            "time": "2018-03-07T14:10:51+00:00"
        },
        {
            "name": "illuminate/broadcasting",
<<<<<<< HEAD
            "version": "v5.5.37",
=======
            "version": "v5.5.36",
>>>>>>> c7f6abc2
            "source": {
                "type": "git",
                "url": "https://github.com/illuminate/broadcasting.git",
                "reference": "7162b693fb52bc97cdb0c8a31009336824cd3dac"
            },
            "dist": {
                "type": "zip",
                "url": "https://api.github.com/repos/illuminate/broadcasting/zipball/7162b693fb52bc97cdb0c8a31009336824cd3dac",
                "reference": "7162b693fb52bc97cdb0c8a31009336824cd3dac",
                "shasum": ""
            },
            "require": {
                "illuminate/bus": "5.5.*",
                "illuminate/contracts": "5.5.*",
                "illuminate/queue": "5.5.*",
                "illuminate/support": "5.5.*",
                "php": ">=7.0",
                "psr/log": "~1.0"
            },
            "suggest": {
                "pusher/pusher-php-server": "Required to use the Pusher broadcast driver (~3.0)."
            },
            "type": "library",
            "extra": {
                "branch-alias": {
                    "dev-master": "5.5-dev"
                }
            },
            "autoload": {
                "psr-4": {
                    "Illuminate\\Broadcasting\\": ""
                }
            },
            "notification-url": "https://packagist.org/downloads/",
            "license": [
                "MIT"
            ],
            "authors": [
                {
                    "name": "Taylor Otwell",
                    "email": "taylor@laravel.com"
                }
            ],
            "description": "The Illuminate Broadcasting package.",
            "homepage": "https://laravel.com",
            "time": "2017-11-07T20:24:11+00:00"
        },
        {
            "name": "illuminate/bus",
<<<<<<< HEAD
            "version": "v5.5.37",
=======
            "version": "v5.5.36",
>>>>>>> c7f6abc2
            "source": {
                "type": "git",
                "url": "https://github.com/illuminate/bus.git",
                "reference": "e89bf3970d6c34abf119d3c197307f85c48e1901"
            },
            "dist": {
                "type": "zip",
                "url": "https://api.github.com/repos/illuminate/bus/zipball/e89bf3970d6c34abf119d3c197307f85c48e1901",
                "reference": "e89bf3970d6c34abf119d3c197307f85c48e1901",
                "shasum": ""
            },
            "require": {
                "illuminate/contracts": "5.5.*",
                "illuminate/pipeline": "5.5.*",
                "illuminate/support": "5.5.*",
                "php": ">=7.0"
            },
            "type": "library",
            "extra": {
                "branch-alias": {
                    "dev-master": "5.5-dev"
                }
            },
            "autoload": {
                "psr-4": {
                    "Illuminate\\Bus\\": ""
                }
            },
            "notification-url": "https://packagist.org/downloads/",
            "license": [
                "MIT"
            ],
            "authors": [
                {
                    "name": "Taylor Otwell",
                    "email": "taylor@laravel.com"
                }
            ],
            "description": "The Illuminate Bus package.",
            "homepage": "https://laravel.com",
            "time": "2017-12-14T13:29:55+00:00"
        },
        {
            "name": "illuminate/cache",
<<<<<<< HEAD
            "version": "v5.5.37",
=======
            "version": "v5.5.36",
>>>>>>> c7f6abc2
            "source": {
                "type": "git",
                "url": "https://github.com/illuminate/cache.git",
                "reference": "6fdc951a4a2c9456e1b8fbef68d4d7cde3392e82"
            },
            "dist": {
                "type": "zip",
                "url": "https://api.github.com/repos/illuminate/cache/zipball/6fdc951a4a2c9456e1b8fbef68d4d7cde3392e82",
                "reference": "6fdc951a4a2c9456e1b8fbef68d4d7cde3392e82",
                "shasum": ""
            },
            "require": {
                "illuminate/contracts": "5.5.*",
                "illuminate/support": "5.5.*",
                "php": ">=7.0"
            },
            "suggest": {
                "illuminate/database": "Required to use the database cache driver (5.5.*).",
                "illuminate/filesystem": "Required to use the file cache driver (5.5.*).",
                "illuminate/redis": "Required to use the redis cache driver (5.5.*)."
            },
            "type": "library",
            "extra": {
                "branch-alias": {
                    "dev-master": "5.5-dev"
                }
            },
            "autoload": {
                "psr-4": {
                    "Illuminate\\Cache\\": ""
                }
            },
            "notification-url": "https://packagist.org/downloads/",
            "license": [
                "MIT"
            ],
            "authors": [
                {
                    "name": "Taylor Otwell",
                    "email": "taylor@laravel.com"
                }
            ],
            "description": "The Illuminate Cache package.",
            "homepage": "https://laravel.com",
            "time": "2018-01-26T01:40:49+00:00"
        },
        {
            "name": "illuminate/config",
<<<<<<< HEAD
            "version": "v5.5.37",
=======
            "version": "v5.5.36",
>>>>>>> c7f6abc2
            "source": {
                "type": "git",
                "url": "https://github.com/illuminate/config.git",
                "reference": "09bb7534fb6c33c2bf5a4157a539c8e2c876a1fa"
            },
            "dist": {
                "type": "zip",
                "url": "https://api.github.com/repos/illuminate/config/zipball/09bb7534fb6c33c2bf5a4157a539c8e2c876a1fa",
                "reference": "09bb7534fb6c33c2bf5a4157a539c8e2c876a1fa",
                "shasum": ""
            },
            "require": {
                "illuminate/contracts": "5.5.*",
                "illuminate/support": "5.5.*",
                "php": ">=7.0"
            },
            "type": "library",
            "extra": {
                "branch-alias": {
                    "dev-master": "5.5-dev"
                }
            },
            "autoload": {
                "psr-4": {
                    "Illuminate\\Config\\": ""
                }
            },
            "notification-url": "https://packagist.org/downloads/",
            "license": [
                "MIT"
            ],
            "authors": [
                {
                    "name": "Taylor Otwell",
                    "email": "taylor@laravel.com"
                }
            ],
            "description": "The Illuminate Config package.",
            "homepage": "https://laravel.com",
            "time": "2017-06-26T13:15:04+00:00"
        },
        {
            "name": "illuminate/console",
<<<<<<< HEAD
            "version": "v5.5.37",
=======
            "version": "v5.5.36",
>>>>>>> c7f6abc2
            "source": {
                "type": "git",
                "url": "https://github.com/illuminate/console.git",
                "reference": "b2f334fd7c4a8e22ccbcf44168edafcb92a3c099"
            },
            "dist": {
                "type": "zip",
                "url": "https://api.github.com/repos/illuminate/console/zipball/b2f334fd7c4a8e22ccbcf44168edafcb92a3c099",
                "reference": "b2f334fd7c4a8e22ccbcf44168edafcb92a3c099",
                "shasum": ""
            },
            "require": {
                "illuminate/contracts": "5.5.*",
                "illuminate/support": "5.5.*",
                "php": ">=7.0",
                "symfony/console": "~3.3"
            },
            "suggest": {
                "guzzlehttp/guzzle": "Required to use the ping methods on schedules (~6.0).",
                "mtdowling/cron-expression": "Required to use scheduling component (~1.0).",
                "symfony/process": "Required to use scheduling component (~3.3)."
            },
            "type": "library",
            "extra": {
                "branch-alias": {
                    "dev-master": "5.5-dev"
                }
            },
            "autoload": {
                "psr-4": {
                    "Illuminate\\Console\\": ""
                }
            },
            "notification-url": "https://packagist.org/downloads/",
            "license": [
                "MIT"
            ],
            "authors": [
                {
                    "name": "Taylor Otwell",
                    "email": "taylor@laravel.com"
                }
            ],
            "description": "The Illuminate Console package.",
            "homepage": "https://laravel.com",
            "time": "2018-01-04T21:37:51+00:00"
        },
        {
            "name": "illuminate/container",
<<<<<<< HEAD
            "version": "v5.5.37",
=======
            "version": "v5.5.36",
>>>>>>> c7f6abc2
            "source": {
                "type": "git",
                "url": "https://github.com/illuminate/container.git",
                "reference": "25821159f2bb12dc9e5720a4b13ea3372ffa8216"
            },
            "dist": {
                "type": "zip",
                "url": "https://api.github.com/repos/illuminate/container/zipball/25821159f2bb12dc9e5720a4b13ea3372ffa8216",
                "reference": "25821159f2bb12dc9e5720a4b13ea3372ffa8216",
                "shasum": ""
            },
            "require": {
                "illuminate/contracts": "5.5.*",
                "php": ">=7.0",
                "psr/container": "~1.0"
            },
            "type": "library",
            "extra": {
                "branch-alias": {
                    "dev-master": "5.5-dev"
                }
            },
            "autoload": {
                "psr-4": {
                    "Illuminate\\Container\\": ""
                }
            },
            "notification-url": "https://packagist.org/downloads/",
            "license": [
                "MIT"
            ],
            "authors": [
                {
                    "name": "Taylor Otwell",
                    "email": "taylor@laravel.com"
                }
            ],
            "description": "The Illuminate Container package.",
            "homepage": "https://laravel.com",
            "time": "2018-01-19T17:58:33+00:00"
        },
        {
            "name": "illuminate/contracts",
<<<<<<< HEAD
            "version": "v5.5.37",
=======
            "version": "v5.5.36",
>>>>>>> c7f6abc2
            "source": {
                "type": "git",
                "url": "https://github.com/illuminate/contracts.git",
                "reference": "eb9a0171866fca0669c9acab6c7441e19b4694ca"
            },
            "dist": {
                "type": "zip",
                "url": "https://api.github.com/repos/illuminate/contracts/zipball/eb9a0171866fca0669c9acab6c7441e19b4694ca",
                "reference": "eb9a0171866fca0669c9acab6c7441e19b4694ca",
                "shasum": ""
            },
            "require": {
                "php": ">=7.0",
                "psr/container": "~1.0",
                "psr/simple-cache": "~1.0"
            },
            "type": "library",
            "extra": {
                "branch-alias": {
                    "dev-master": "5.5-dev"
                }
            },
            "autoload": {
                "psr-4": {
                    "Illuminate\\Contracts\\": ""
                }
            },
            "notification-url": "https://packagist.org/downloads/",
            "license": [
                "MIT"
            ],
            "authors": [
                {
                    "name": "Taylor Otwell",
                    "email": "taylor@laravel.com"
                }
            ],
            "description": "The Illuminate Contracts package.",
            "homepage": "https://laravel.com",
            "time": "2018-01-19T17:59:58+00:00"
        },
        {
            "name": "illuminate/database",
<<<<<<< HEAD
            "version": "v5.5.37",
            "source": {
                "type": "git",
                "url": "https://github.com/illuminate/database.git",
                "reference": "cfba60398815ff93bef31ade7c1d5dbbabdcaafc"
            },
            "dist": {
                "type": "zip",
                "url": "https://api.github.com/repos/illuminate/database/zipball/cfba60398815ff93bef31ade7c1d5dbbabdcaafc",
                "reference": "cfba60398815ff93bef31ade7c1d5dbbabdcaafc",
=======
            "version": "v5.5.36",
            "source": {
                "type": "git",
                "url": "https://github.com/illuminate/database.git",
                "reference": "5e66b92778e3e9f97ddd021d746a7f236075f126"
            },
            "dist": {
                "type": "zip",
                "url": "https://api.github.com/repos/illuminate/database/zipball/5e66b92778e3e9f97ddd021d746a7f236075f126",
                "reference": "5e66b92778e3e9f97ddd021d746a7f236075f126",
>>>>>>> c7f6abc2
                "shasum": ""
            },
            "require": {
                "illuminate/container": "5.5.*",
                "illuminate/contracts": "5.5.*",
                "illuminate/support": "5.5.*",
                "php": ">=7.0"
            },
            "suggest": {
                "doctrine/dbal": "Required to rename columns and drop SQLite columns (~2.5).",
                "fzaninotto/faker": "Required to use the eloquent factory builder (~1.4).",
                "illuminate/console": "Required to use the database commands (5.5.*).",
                "illuminate/events": "Required to use the observers with Eloquent (5.5.*).",
                "illuminate/filesystem": "Required to use the migrations (5.5.*).",
                "illuminate/pagination": "Required to paginate the result set (5.5.*)."
            },
            "type": "library",
            "extra": {
                "branch-alias": {
                    "dev-master": "5.5-dev"
                }
            },
            "autoload": {
                "psr-4": {
                    "Illuminate\\Database\\": ""
                }
            },
            "notification-url": "https://packagist.org/downloads/",
            "license": [
                "MIT"
            ],
            "authors": [
                {
                    "name": "Taylor Otwell",
                    "email": "taylor@laravel.com"
                }
            ],
            "description": "The Illuminate Database package.",
            "homepage": "https://laravel.com",
            "keywords": [
                "database",
                "laravel",
                "orm",
                "sql"
            ],
<<<<<<< HEAD
            "time": "2018-03-06T18:27:38+00:00"
        },
        {
            "name": "illuminate/encryption",
            "version": "v5.5.37",
=======
            "time": "2018-02-27T16:56:38+00:00"
        },
        {
            "name": "illuminate/encryption",
            "version": "v5.5.36",
>>>>>>> c7f6abc2
            "source": {
                "type": "git",
                "url": "https://github.com/illuminate/encryption.git",
                "reference": "24029faee9a25ee91f56bea278d0f90c3d11bb13"
            },
            "dist": {
                "type": "zip",
                "url": "https://api.github.com/repos/illuminate/encryption/zipball/24029faee9a25ee91f56bea278d0f90c3d11bb13",
                "reference": "24029faee9a25ee91f56bea278d0f90c3d11bb13",
                "shasum": ""
            },
            "require": {
                "ext-mbstring": "*",
                "ext-openssl": "*",
                "illuminate/contracts": "5.5.*",
                "illuminate/support": "5.5.*",
                "php": ">=7.0"
            },
            "type": "library",
            "extra": {
                "branch-alias": {
                    "dev-master": "5.5-dev"
                }
            },
            "autoload": {
                "psr-4": {
                    "Illuminate\\Encryption\\": ""
                }
            },
            "notification-url": "https://packagist.org/downloads/",
            "license": [
                "MIT"
            ],
            "authors": [
                {
                    "name": "Taylor Otwell",
                    "email": "taylor@laravel.com"
                }
            ],
            "description": "The Illuminate Encryption package.",
            "homepage": "https://laravel.com",
            "time": "2017-08-02T13:13:14+00:00"
        },
        {
            "name": "illuminate/events",
<<<<<<< HEAD
            "version": "v5.5.37",
=======
            "version": "v5.5.36",
>>>>>>> c7f6abc2
            "source": {
                "type": "git",
                "url": "https://github.com/illuminate/events.git",
                "reference": "1b558bfa1013f25b35e593c83fce7990d20c4d97"
            },
            "dist": {
                "type": "zip",
                "url": "https://api.github.com/repos/illuminate/events/zipball/1b558bfa1013f25b35e593c83fce7990d20c4d97",
                "reference": "1b558bfa1013f25b35e593c83fce7990d20c4d97",
                "shasum": ""
            },
            "require": {
                "illuminate/container": "5.5.*",
                "illuminate/contracts": "5.5.*",
                "illuminate/support": "5.5.*",
                "php": ">=7.0"
            },
            "type": "library",
            "extra": {
                "branch-alias": {
                    "dev-master": "5.5-dev"
                }
            },
            "autoload": {
                "psr-4": {
                    "Illuminate\\Events\\": ""
                }
            },
            "notification-url": "https://packagist.org/downloads/",
            "license": [
                "MIT"
            ],
            "authors": [
                {
                    "name": "Taylor Otwell",
                    "email": "taylor@laravel.com"
                }
            ],
            "description": "The Illuminate Events package.",
            "homepage": "https://laravel.com",
            "time": "2017-12-14T13:29:55+00:00"
        },
        {
            "name": "illuminate/filesystem",
<<<<<<< HEAD
            "version": "v5.5.37",
=======
            "version": "v5.5.36",
>>>>>>> c7f6abc2
            "source": {
                "type": "git",
                "url": "https://github.com/illuminate/filesystem.git",
                "reference": "31921ef731567fc0b80c110437a028ae8a3add13"
            },
            "dist": {
                "type": "zip",
                "url": "https://api.github.com/repos/illuminate/filesystem/zipball/31921ef731567fc0b80c110437a028ae8a3add13",
                "reference": "31921ef731567fc0b80c110437a028ae8a3add13",
                "shasum": ""
            },
            "require": {
                "illuminate/contracts": "5.5.*",
                "illuminate/support": "5.5.*",
                "php": ">=7.0",
                "symfony/finder": "~3.3"
            },
            "suggest": {
                "league/flysystem": "Required to use the Flysystem local and FTP drivers (~1.0).",
                "league/flysystem-aws-s3-v3": "Required to use the Flysystem S3 driver (~1.0).",
                "league/flysystem-rackspace": "Required to use the Flysystem Rackspace driver (~1.0)."
            },
            "type": "library",
            "extra": {
                "branch-alias": {
                    "dev-master": "5.5-dev"
                }
            },
            "autoload": {
                "psr-4": {
                    "Illuminate\\Filesystem\\": ""
                }
            },
            "notification-url": "https://packagist.org/downloads/",
            "license": [
                "MIT"
            ],
            "authors": [
                {
                    "name": "Taylor Otwell",
                    "email": "taylor@laravel.com"
                }
            ],
            "description": "The Illuminate Filesystem package.",
            "homepage": "https://laravel.com",
            "time": "2018-02-07T00:04:00+00:00"
        },
        {
            "name": "illuminate/hashing",
<<<<<<< HEAD
            "version": "v5.5.37",
=======
            "version": "v5.5.36",
>>>>>>> c7f6abc2
            "source": {
                "type": "git",
                "url": "https://github.com/illuminate/hashing.git",
                "reference": "f10644103876340dc72ecc484899308c4ab1fec7"
            },
            "dist": {
                "type": "zip",
                "url": "https://api.github.com/repos/illuminate/hashing/zipball/f10644103876340dc72ecc484899308c4ab1fec7",
                "reference": "f10644103876340dc72ecc484899308c4ab1fec7",
                "shasum": ""
            },
            "require": {
                "illuminate/contracts": "5.5.*",
                "illuminate/support": "5.5.*",
                "php": ">=7.0"
            },
            "type": "library",
            "extra": {
                "branch-alias": {
                    "dev-master": "5.5-dev"
                }
            },
            "autoload": {
                "psr-4": {
                    "Illuminate\\Hashing\\": ""
                }
            },
            "notification-url": "https://packagist.org/downloads/",
            "license": [
                "MIT"
            ],
            "authors": [
                {
                    "name": "Taylor Otwell",
                    "email": "taylor@laravel.com"
                }
            ],
            "description": "The Illuminate Hashing package.",
            "homepage": "https://laravel.com",
            "time": "2017-07-05T13:22:59+00:00"
        },
        {
            "name": "illuminate/http",
<<<<<<< HEAD
            "version": "v5.5.37",
=======
            "version": "v5.5.36",
>>>>>>> c7f6abc2
            "source": {
                "type": "git",
                "url": "https://github.com/illuminate/http.git",
                "reference": "2b2b71222c387a97e2f20de605b058111ee12597"
            },
            "dist": {
                "type": "zip",
                "url": "https://api.github.com/repos/illuminate/http/zipball/2b2b71222c387a97e2f20de605b058111ee12597",
                "reference": "2b2b71222c387a97e2f20de605b058111ee12597",
                "shasum": ""
            },
            "require": {
                "illuminate/session": "5.5.*",
                "illuminate/support": "5.5.*",
                "php": ">=7.0",
                "symfony/http-foundation": "~3.3",
                "symfony/http-kernel": "~3.3"
            },
            "type": "library",
            "extra": {
                "branch-alias": {
                    "dev-master": "5.5-dev"
                }
            },
            "autoload": {
                "psr-4": {
                    "Illuminate\\Http\\": ""
                }
            },
            "notification-url": "https://packagist.org/downloads/",
            "license": [
                "MIT"
            ],
            "authors": [
                {
                    "name": "Taylor Otwell",
                    "email": "taylor@laravel.com"
                }
            ],
            "description": "The Illuminate Http package.",
            "homepage": "https://laravel.com",
            "time": "2018-01-19T17:59:39+00:00"
        },
        {
            "name": "illuminate/pagination",
<<<<<<< HEAD
            "version": "v5.5.37",
=======
            "version": "v5.5.36",
>>>>>>> c7f6abc2
            "source": {
                "type": "git",
                "url": "https://github.com/illuminate/pagination.git",
                "reference": "90e59fedc7d4760db5d85d66a59507ceac0bf354"
            },
            "dist": {
                "type": "zip",
                "url": "https://api.github.com/repos/illuminate/pagination/zipball/90e59fedc7d4760db5d85d66a59507ceac0bf354",
                "reference": "90e59fedc7d4760db5d85d66a59507ceac0bf354",
                "shasum": ""
            },
            "require": {
                "illuminate/contracts": "5.5.*",
                "illuminate/support": "5.5.*",
                "php": ">=7.0"
            },
            "type": "library",
            "extra": {
                "branch-alias": {
                    "dev-master": "5.5-dev"
                }
            },
            "autoload": {
                "psr-4": {
                    "Illuminate\\Pagination\\": ""
                }
            },
            "notification-url": "https://packagist.org/downloads/",
            "license": [
                "MIT"
            ],
            "authors": [
                {
                    "name": "Taylor Otwell",
                    "email": "taylor@laravel.com"
                }
            ],
            "description": "The Illuminate Pagination package.",
            "homepage": "https://laravel.com",
            "time": "2017-10-13T15:07:13+00:00"
        },
        {
            "name": "illuminate/pipeline",
<<<<<<< HEAD
            "version": "v5.5.37",
=======
            "version": "v5.5.36",
>>>>>>> c7f6abc2
            "source": {
                "type": "git",
                "url": "https://github.com/illuminate/pipeline.git",
                "reference": "a0bdc1c04e9a67aece36b595888674114c5c0a9e"
            },
            "dist": {
                "type": "zip",
                "url": "https://api.github.com/repos/illuminate/pipeline/zipball/a0bdc1c04e9a67aece36b595888674114c5c0a9e",
                "reference": "a0bdc1c04e9a67aece36b595888674114c5c0a9e",
                "shasum": ""
            },
            "require": {
                "illuminate/contracts": "5.5.*",
                "illuminate/support": "5.5.*",
                "php": ">=7.0"
            },
            "type": "library",
            "extra": {
                "branch-alias": {
                    "dev-master": "5.5-dev"
                }
            },
            "autoload": {
                "psr-4": {
                    "Illuminate\\Pipeline\\": ""
                }
            },
            "notification-url": "https://packagist.org/downloads/",
            "license": [
                "MIT"
            ],
            "authors": [
                {
                    "name": "Taylor Otwell",
                    "email": "taylor@laravel.com"
                }
            ],
            "description": "The Illuminate Pipeline package.",
            "homepage": "https://laravel.com",
            "time": "2017-03-09T15:44:54+00:00"
        },
        {
            "name": "illuminate/queue",
<<<<<<< HEAD
            "version": "v5.5.37",
=======
            "version": "v5.5.36",
>>>>>>> c7f6abc2
            "source": {
                "type": "git",
                "url": "https://github.com/illuminate/queue.git",
                "reference": "d81d3d5015923f752ff37df7f58b3857ead3d526"
            },
            "dist": {
                "type": "zip",
                "url": "https://api.github.com/repos/illuminate/queue/zipball/d81d3d5015923f752ff37df7f58b3857ead3d526",
                "reference": "d81d3d5015923f752ff37df7f58b3857ead3d526",
                "shasum": ""
            },
            "require": {
                "illuminate/console": "5.5.*",
                "illuminate/container": "5.5.*",
                "illuminate/contracts": "5.5.*",
                "illuminate/database": "5.5.*",
                "illuminate/filesystem": "5.5.*",
                "illuminate/support": "5.5.*",
                "php": ">=7.0",
                "symfony/debug": "~3.3",
                "symfony/process": "~3.3"
            },
            "suggest": {
                "aws/aws-sdk-php": "Required to use the SQS queue driver (~3.0).",
                "ext-pcntl": "Required to use all features of the queue worker.",
                "ext-posix": "Required to use all features of the queue worker.",
                "illuminate/redis": "Required to use the Redis queue driver (5.5.*).",
                "pda/pheanstalk": "Required to use the Beanstalk queue driver (~3.0)."
            },
            "type": "library",
            "extra": {
                "branch-alias": {
                    "dev-master": "5.5-dev"
                }
            },
            "autoload": {
                "psr-4": {
                    "Illuminate\\Queue\\": ""
                }
            },
            "notification-url": "https://packagist.org/downloads/",
            "license": [
                "MIT"
            ],
            "authors": [
                {
                    "name": "Taylor Otwell",
                    "email": "taylor@laravel.com"
                }
            ],
            "description": "The Illuminate Queue package.",
            "homepage": "https://laravel.com",
            "time": "2018-01-06T15:59:38+00:00"
        },
        {
            "name": "illuminate/routing",
            "version": "v5.5.36",
            "source": {
                "type": "git",
                "url": "https://github.com/illuminate/routing.git",
                "reference": "badfc4a40799b89f25f83c92ffd117297899b6a2"
            },
            "dist": {
                "type": "zip",
                "url": "https://api.github.com/repos/illuminate/routing/zipball/badfc4a40799b89f25f83c92ffd117297899b6a2",
                "reference": "badfc4a40799b89f25f83c92ffd117297899b6a2",
                "shasum": ""
            },
            "require": {
                "illuminate/container": "5.5.*",
                "illuminate/contracts": "5.5.*",
                "illuminate/http": "5.5.*",
                "illuminate/pipeline": "5.5.*",
                "illuminate/session": "5.5.*",
                "illuminate/support": "5.5.*",
                "php": ">=7.0",
                "symfony/debug": "~3.3",
                "symfony/http-foundation": "~3.3",
                "symfony/http-kernel": "~3.3",
                "symfony/routing": "~3.3"
            },
            "suggest": {
                "illuminate/console": "Required to use the make commands (5.5.*).",
                "symfony/psr-http-message-bridge": "Required to psr7 bridging features (~1.0)."
            },
            "type": "library",
            "extra": {
                "branch-alias": {
                    "dev-master": "5.5-dev"
                }
            },
            "autoload": {
                "psr-4": {
                    "Illuminate\\Routing\\": ""
                }
            },
            "notification-url": "https://packagist.org/downloads/",
            "license": [
                "MIT"
            ],
            "authors": [
                {
                    "name": "Taylor Otwell",
                    "email": "taylor@laravel.com"
                }
            ],
            "description": "The Illuminate Routing package.",
            "homepage": "https://laravel.com",
            "time": "2018-01-05T19:39:35+00:00"
        },
        {
            "name": "illuminate/session",
<<<<<<< HEAD
            "version": "v5.5.37",
=======
            "version": "v5.5.36",
>>>>>>> c7f6abc2
            "source": {
                "type": "git",
                "url": "https://github.com/illuminate/session.git",
                "reference": "2fc48dab343126a0530fb14caa6c9c5c21ef4284"
            },
            "dist": {
                "type": "zip",
                "url": "https://api.github.com/repos/illuminate/session/zipball/2fc48dab343126a0530fb14caa6c9c5c21ef4284",
                "reference": "2fc48dab343126a0530fb14caa6c9c5c21ef4284",
                "shasum": ""
            },
            "require": {
                "illuminate/contracts": "5.5.*",
                "illuminate/filesystem": "5.5.*",
                "illuminate/support": "5.5.*",
                "php": ">=7.0",
                "symfony/finder": "~3.3",
                "symfony/http-foundation": "~3.3"
            },
            "suggest": {
                "illuminate/console": "Required to use the session:table command (5.5.*)."
            },
            "type": "library",
            "extra": {
                "branch-alias": {
                    "dev-master": "5.5-dev"
                }
            },
            "autoload": {
                "psr-4": {
                    "Illuminate\\Session\\": ""
                }
            },
            "notification-url": "https://packagist.org/downloads/",
            "license": [
                "MIT"
            ],
            "authors": [
                {
                    "name": "Taylor Otwell",
                    "email": "taylor@laravel.com"
                }
            ],
            "description": "The Illuminate Session package.",
            "homepage": "https://laravel.com",
            "time": "2017-12-14T13:29:55+00:00"
        },
        {
            "name": "illuminate/support",
<<<<<<< HEAD
            "version": "v5.5.37",
            "source": {
                "type": "git",
                "url": "https://github.com/illuminate/support.git",
                "reference": "400a321e52a4c93f71ed24b5b5f05ebadee2eff8"
            },
            "dist": {
                "type": "zip",
                "url": "https://api.github.com/repos/illuminate/support/zipball/400a321e52a4c93f71ed24b5b5f05ebadee2eff8",
                "reference": "400a321e52a4c93f71ed24b5b5f05ebadee2eff8",
=======
            "version": "v5.5.36",
            "source": {
                "type": "git",
                "url": "https://github.com/illuminate/support.git",
                "reference": "c10c2fcabe8cb907ebb2dcae4f50e7c83a872055"
            },
            "dist": {
                "type": "zip",
                "url": "https://api.github.com/repos/illuminate/support/zipball/c10c2fcabe8cb907ebb2dcae4f50e7c83a872055",
                "reference": "c10c2fcabe8cb907ebb2dcae4f50e7c83a872055",
>>>>>>> c7f6abc2
                "shasum": ""
            },
            "require": {
                "doctrine/inflector": "~1.1",
                "ext-mbstring": "*",
                "illuminate/contracts": "5.5.*",
                "nesbot/carbon": "^1.20",
                "php": ">=7.0"
            },
            "replace": {
                "tightenco/collect": "<5.5.33"
            },
            "suggest": {
                "illuminate/filesystem": "Required to use the composer class (5.2.*).",
                "symfony/process": "Required to use the composer class (~3.3).",
                "symfony/var-dumper": "Required to use the dd function (~3.3)."
            },
            "type": "library",
            "extra": {
                "branch-alias": {
                    "dev-master": "5.5-dev"
                }
            },
            "autoload": {
                "psr-4": {
                    "Illuminate\\Support\\": ""
                },
                "files": [
                    "helpers.php"
                ]
            },
            "notification-url": "https://packagist.org/downloads/",
            "license": [
                "MIT"
            ],
            "authors": [
                {
                    "name": "Taylor Otwell",
                    "email": "taylor@laravel.com"
                }
            ],
            "description": "The Illuminate Support package.",
            "homepage": "https://laravel.com",
<<<<<<< HEAD
            "time": "2018-03-05T13:53:42+00:00"
        },
        {
            "name": "illuminate/translation",
            "version": "v5.5.37",
=======
            "time": "2018-02-14T15:12:47+00:00"
        },
        {
            "name": "illuminate/translation",
            "version": "v5.5.36",
>>>>>>> c7f6abc2
            "source": {
                "type": "git",
                "url": "https://github.com/illuminate/translation.git",
                "reference": "c45b419a412eefe9064654a790d759b6feafeb93"
            },
            "dist": {
                "type": "zip",
                "url": "https://api.github.com/repos/illuminate/translation/zipball/c45b419a412eefe9064654a790d759b6feafeb93",
                "reference": "c45b419a412eefe9064654a790d759b6feafeb93",
                "shasum": ""
            },
            "require": {
                "illuminate/contracts": "5.5.*",
                "illuminate/filesystem": "5.5.*",
                "illuminate/support": "5.5.*",
                "php": ">=7.0"
            },
            "type": "library",
            "extra": {
                "branch-alias": {
                    "dev-master": "5.5-dev"
                }
            },
            "autoload": {
                "psr-4": {
                    "Illuminate\\Translation\\": ""
                }
            },
            "notification-url": "https://packagist.org/downloads/",
            "license": [
                "MIT"
            ],
            "authors": [
                {
                    "name": "Taylor Otwell",
                    "email": "taylor@laravel.com"
                }
            ],
            "description": "The Illuminate Translation package.",
            "homepage": "https://laravel.com",
            "time": "2017-11-22T19:01:14+00:00"
        },
        {
            "name": "illuminate/validation",
<<<<<<< HEAD
            "version": "v5.5.37",
=======
            "version": "v5.5.36",
>>>>>>> c7f6abc2
            "source": {
                "type": "git",
                "url": "https://github.com/illuminate/validation.git",
                "reference": "61537c5bddc8b4d6f302ae8c6c4acbe0e30775e3"
            },
            "dist": {
                "type": "zip",
                "url": "https://api.github.com/repos/illuminate/validation/zipball/61537c5bddc8b4d6f302ae8c6c4acbe0e30775e3",
                "reference": "61537c5bddc8b4d6f302ae8c6c4acbe0e30775e3",
                "shasum": ""
            },
            "require": {
                "illuminate/container": "5.5.*",
                "illuminate/contracts": "5.5.*",
                "illuminate/support": "5.5.*",
                "illuminate/translation": "5.5.*",
                "php": ">=7.0",
                "symfony/http-foundation": "~3.3"
            },
            "suggest": {
                "illuminate/database": "Required to use the database presence verifier (5.5.*)."
            },
            "type": "library",
            "extra": {
                "branch-alias": {
                    "dev-master": "5.5-dev"
                }
            },
            "autoload": {
                "psr-4": {
                    "Illuminate\\Validation\\": ""
                }
            },
            "notification-url": "https://packagist.org/downloads/",
            "license": [
                "MIT"
            ],
            "authors": [
                {
                    "name": "Taylor Otwell",
                    "email": "taylor@laravel.com"
                }
            ],
            "description": "The Illuminate Validation package.",
            "homepage": "https://laravel.com",
            "time": "2018-01-12T13:34:57+00:00"
        },
        {
            "name": "illuminate/view",
<<<<<<< HEAD
            "version": "v5.5.37",
=======
            "version": "v5.5.36",
>>>>>>> c7f6abc2
            "source": {
                "type": "git",
                "url": "https://github.com/illuminate/view.git",
                "reference": "b2a6f7cc1998ef49ba9f3ede42c9ef4e1b8ee568"
            },
            "dist": {
                "type": "zip",
                "url": "https://api.github.com/repos/illuminate/view/zipball/b2a6f7cc1998ef49ba9f3ede42c9ef4e1b8ee568",
                "reference": "b2a6f7cc1998ef49ba9f3ede42c9ef4e1b8ee568",
                "shasum": ""
            },
            "require": {
                "illuminate/container": "5.5.*",
                "illuminate/contracts": "5.5.*",
                "illuminate/events": "5.5.*",
                "illuminate/filesystem": "5.5.*",
                "illuminate/support": "5.5.*",
                "php": ">=7.0",
                "symfony/debug": "~3.3"
            },
            "type": "library",
            "extra": {
                "branch-alias": {
                    "dev-master": "5.5-dev"
                }
            },
            "autoload": {
                "psr-4": {
                    "Illuminate\\View\\": ""
                }
            },
            "notification-url": "https://packagist.org/downloads/",
            "license": [
                "MIT"
            ],
            "authors": [
                {
                    "name": "Taylor Otwell",
                    "email": "taylor@laravel.com"
                }
            ],
            "description": "The Illuminate View package.",
            "homepage": "https://laravel.com",
            "time": "2018-03-05T14:03:19+00:00"
        },
        {
            "name": "laravel-doctrine/orm",
            "version": "1.4.5",
            "source": {
                "type": "git",
                "url": "https://github.com/laravel-doctrine/orm.git",
                "reference": "f5a7a622d67099df6941324c2283b6b63a5c240e"
            },
            "dist": {
                "type": "zip",
                "url": "https://api.github.com/repos/laravel-doctrine/orm/zipball/f5a7a622d67099df6941324c2283b6b63a5c240e",
                "reference": "f5a7a622d67099df6941324c2283b6b63a5c240e",
                "shasum": ""
            },
            "require": {
                "doctrine/orm": "2.5.*|2.6.*",
                "illuminate/auth": "5.5.*|5.6.*",
                "illuminate/console": "5.5.*|5.6.*",
                "illuminate/container": "5.5.*|5.6.*",
                "illuminate/contracts": "5.5.*|5.6.*",
                "illuminate/pagination": "5.5.*|5.6.*",
                "illuminate/routing": "5.5.*|5.6.*",
                "illuminate/support": "5.5.*|5.6.*",
                "illuminate/validation": "5.5.*|5.6.*",
                "illuminate/view": "5.5.*|5.6.*",
                "php": ">=7.0",
                "symfony/serializer": "^2.7|^3.0"
            },
            "require-dev": {
                "barryvdh/laravel-debugbar": "~2.0",
                "illuminate/log": "5.5.*|5.6.*",
                "illuminate/notifications": "5.5.*|5.6.*",
                "illuminate/queue": "5.5.*|5.6.*",
                "itsgoingd/clockwork": "~1.9",
                "mockery/mockery": "1.0.0-alpha1",
                "phpunit/phpunit": "~5.0"
            },
            "suggest": {
                "fzaninotto/faker": "Required to use the entity factory builder (~1.4).",
                "laravel-doctrine/acl": "to integrate Doctrine roles & permissions with Laravel's Authorization system (~1.0)",
                "laravel-doctrine/extensions": "to add Behavioral and Query/Type Extensions for Laravel Doctrine (~1.0)",
                "laravel-doctrine/fluent": "Fluent mapping driver (alternative to xml, yaml, ... (~1.1).",
                "laravel-doctrine/migrations": "to add support for migrations in Laravel Doctrine (~1.0)",
                "yajra/laravel-oci8": "Support for Laravel native queue and session database drivers in Oracle (~2.0)."
            },
            "type": "library",
            "extra": {
                "laravel": {
                    "providers": [
                        "LaravelDoctrine\\ORM\\DoctrineServiceProvider"
                    ],
                    "aliases": {
                        "Registry": "LaravelDoctrine\\ORM\\Facades\\Registry",
                        "Doctrine": "LaravelDoctrine\\ORM\\Facades\\Doctrine",
                        "EntityManager": "LaravelDoctrine\\ORM\\Facades\\EntityManager"
                    }
                }
            },
            "autoload": {
                "psr-4": {
                    "LaravelDoctrine\\ORM\\": "src/"
                },
                "files": [
                    "src/helpers.php"
                ]
            },
            "notification-url": "https://packagist.org/downloads/",
            "license": [
                "MIT"
            ],
            "authors": [
                {
                    "name": "Patrick Brouwers",
                    "email": "patrick@maatwebsite.nl"
                }
            ],
            "description": "A Doctrine ORM bridge for Laravel 5",
            "keywords": [
                "data mapper",
                "database",
                "doctrine",
                "laravel",
                "orm"
            ],
            "time": "2018-02-27T12:53:16+00:00"
        },
        {
            "name": "laravel/lumen-framework",
            "version": "v5.5.2",
            "source": {
                "type": "git",
                "url": "https://github.com/laravel/lumen-framework.git",
                "reference": "63ac078a31774a70859c7ae982537eda6fd87386"
            },
            "dist": {
                "type": "zip",
                "url": "https://api.github.com/repos/laravel/lumen-framework/zipball/63ac078a31774a70859c7ae982537eda6fd87386",
                "reference": "63ac078a31774a70859c7ae982537eda6fd87386",
                "shasum": ""
            },
            "require": {
                "illuminate/auth": "5.5.*",
                "illuminate/broadcasting": "5.5.*",
                "illuminate/bus": "5.5.*",
                "illuminate/cache": "5.5.*",
                "illuminate/config": "5.5.*",
                "illuminate/container": "5.5.*",
                "illuminate/contracts": "5.5.*",
                "illuminate/database": "5.5.*",
                "illuminate/encryption": "5.5.*",
                "illuminate/events": "5.5.*",
                "illuminate/filesystem": "5.5.*",
                "illuminate/hashing": "5.5.*",
                "illuminate/http": "5.5.*",
                "illuminate/pagination": "5.5.*",
                "illuminate/pipeline": "5.5.*",
                "illuminate/queue": "5.5.*",
                "illuminate/support": "5.5.*",
                "illuminate/translation": "5.5.*",
                "illuminate/validation": "5.5.*",
                "illuminate/view": "5.5.*",
                "monolog/monolog": "~1.12",
                "mtdowling/cron-expression": "~1.0",
                "nikic/fast-route": "~1.2",
                "php": ">=7.0",
                "symfony/http-foundation": "~3.3",
                "symfony/http-kernel": "~3.3"
            },
            "require-dev": {
                "mockery/mockery": "~0.9",
                "phpunit/phpunit": "~5.7"
            },
            "suggest": {
                "laravel/tinker": "Required to use the tinker console command (~1.0).",
                "vlucas/phpdotenv": "Required to use .env files (~2.2)."
            },
            "type": "library",
            "extra": {
                "branch-alias": {
                    "dev-master": "5.5-dev"
                }
            },
            "autoload": {
                "psr-4": {
                    "Laravel\\Lumen\\": "src/"
                },
                "files": [
                    "src/helpers.php"
                ]
            },
            "notification-url": "https://packagist.org/downloads/",
            "license": [
                "MIT"
            ],
            "authors": [
                {
                    "name": "Taylor Otwell",
                    "email": "taylorotwell@gmail.com"
                }
            ],
            "description": "The Laravel Lumen Framework.",
            "homepage": "https://lumen.laravel.com",
            "keywords": [
                "framework",
                "laravel",
                "lumen"
            ],
            "time": "2017-10-16T23:13:50+00:00"
        },
        {
            "name": "league/fractal",
            "version": "0.17.0",
            "source": {
                "type": "git",
                "url": "https://github.com/thephpleague/fractal.git",
                "reference": "a0b350824f22fc2fdde2500ce9d6851a3f275b0e"
            },
            "dist": {
                "type": "zip",
                "url": "https://api.github.com/repos/thephpleague/fractal/zipball/a0b350824f22fc2fdde2500ce9d6851a3f275b0e",
                "reference": "a0b350824f22fc2fdde2500ce9d6851a3f275b0e",
                "shasum": ""
            },
            "require": {
                "php": ">=5.4"
            },
            "require-dev": {
                "doctrine/orm": "^2.5",
                "illuminate/contracts": "~5.0",
                "mockery/mockery": "~0.9",
                "pagerfanta/pagerfanta": "~1.0.0",
                "phpunit/phpunit": "~4.0",
                "squizlabs/php_codesniffer": "~1.5",
                "zendframework/zend-paginator": "~2.3"
            },
            "suggest": {
                "illuminate/pagination": "The Illuminate Pagination component.",
                "pagerfanta/pagerfanta": "Pagerfanta Paginator",
                "zendframework/zend-paginator": "Zend Framework Paginator"
            },
            "type": "library",
            "extra": {
                "branch-alias": {
                    "dev-master": "0.13-dev"
                }
            },
            "autoload": {
                "psr-4": {
                    "League\\Fractal\\": "src"
                }
            },
            "notification-url": "https://packagist.org/downloads/",
            "license": [
                "MIT"
            ],
            "authors": [
                {
                    "name": "Phil Sturgeon",
                    "email": "me@philsturgeon.uk",
                    "homepage": "http://philsturgeon.uk/",
                    "role": "Developer"
                }
            ],
            "description": "Handle the output of complex data structures ready for API output.",
            "homepage": "http://fractal.thephpleague.com/",
            "keywords": [
                "api",
                "json",
                "league",
                "rest"
            ],
            "time": "2017-06-12T11:04:56+00:00"
        },
        {
            "name": "monolog/monolog",
            "version": "1.23.0",
            "source": {
                "type": "git",
                "url": "https://github.com/Seldaek/monolog.git",
                "reference": "fd8c787753b3a2ad11bc60c063cff1358a32a3b4"
            },
            "dist": {
                "type": "zip",
                "url": "https://api.github.com/repos/Seldaek/monolog/zipball/fd8c787753b3a2ad11bc60c063cff1358a32a3b4",
                "reference": "fd8c787753b3a2ad11bc60c063cff1358a32a3b4",
                "shasum": ""
            },
            "require": {
                "php": ">=5.3.0",
                "psr/log": "~1.0"
            },
            "provide": {
                "psr/log-implementation": "1.0.0"
            },
            "require-dev": {
                "aws/aws-sdk-php": "^2.4.9 || ^3.0",
                "doctrine/couchdb": "~1.0@dev",
                "graylog2/gelf-php": "~1.0",
                "jakub-onderka/php-parallel-lint": "0.9",
                "php-amqplib/php-amqplib": "~2.4",
                "php-console/php-console": "^3.1.3",
                "phpunit/phpunit": "~4.5",
                "phpunit/phpunit-mock-objects": "2.3.0",
                "ruflin/elastica": ">=0.90 <3.0",
                "sentry/sentry": "^0.13",
                "swiftmailer/swiftmailer": "^5.3|^6.0"
            },
            "suggest": {
                "aws/aws-sdk-php": "Allow sending log messages to AWS services like DynamoDB",
                "doctrine/couchdb": "Allow sending log messages to a CouchDB server",
                "ext-amqp": "Allow sending log messages to an AMQP server (1.0+ required)",
                "ext-mongo": "Allow sending log messages to a MongoDB server",
                "graylog2/gelf-php": "Allow sending log messages to a GrayLog2 server",
                "mongodb/mongodb": "Allow sending log messages to a MongoDB server via PHP Driver",
                "php-amqplib/php-amqplib": "Allow sending log messages to an AMQP server using php-amqplib",
                "php-console/php-console": "Allow sending log messages to Google Chrome",
                "rollbar/rollbar": "Allow sending log messages to Rollbar",
                "ruflin/elastica": "Allow sending log messages to an Elastic Search server",
                "sentry/sentry": "Allow sending log messages to a Sentry server"
            },
            "type": "library",
            "extra": {
                "branch-alias": {
                    "dev-master": "2.0.x-dev"
                }
            },
            "autoload": {
                "psr-4": {
                    "Monolog\\": "src/Monolog"
                }
            },
            "notification-url": "https://packagist.org/downloads/",
            "license": [
                "MIT"
            ],
            "authors": [
                {
                    "name": "Jordi Boggiano",
                    "email": "j.boggiano@seld.be",
                    "homepage": "http://seld.be"
                }
            ],
            "description": "Sends your logs to files, sockets, inboxes, databases and various web services",
            "homepage": "http://github.com/Seldaek/monolog",
            "keywords": [
                "log",
                "logging",
                "psr-3"
            ],
            "time": "2017-06-19T01:22:40+00:00"
        },
        {
            "name": "mtdowling/cron-expression",
            "version": "v1.2.1",
            "source": {
                "type": "git",
                "url": "https://github.com/mtdowling/cron-expression.git",
                "reference": "9504fa9ea681b586028adaaa0877db4aecf32bad"
            },
            "dist": {
                "type": "zip",
                "url": "https://api.github.com/repos/mtdowling/cron-expression/zipball/9504fa9ea681b586028adaaa0877db4aecf32bad",
                "reference": "9504fa9ea681b586028adaaa0877db4aecf32bad",
                "shasum": ""
            },
            "require": {
                "php": ">=5.3.2"
            },
            "require-dev": {
                "phpunit/phpunit": "~4.0|~5.0"
            },
            "type": "library",
            "autoload": {
                "psr-4": {
                    "Cron\\": "src/Cron/"
                }
            },
            "notification-url": "https://packagist.org/downloads/",
            "license": [
                "MIT"
            ],
            "authors": [
                {
                    "name": "Michael Dowling",
                    "email": "mtdowling@gmail.com",
                    "homepage": "https://github.com/mtdowling"
                }
            ],
            "description": "CRON for PHP: Calculate the next or previous run date and determine if a CRON expression is due",
            "keywords": [
                "cron",
                "schedule"
            ],
            "time": "2017-01-23T04:29:33+00:00"
        },
        {
            "name": "nesbot/carbon",
            "version": "1.23.0",
            "source": {
                "type": "git",
                "url": "https://github.com/briannesbitt/Carbon.git",
                "reference": "4a874a39b2b00d7e0146cd46fab6f47c41ce9e65"
            },
            "dist": {
                "type": "zip",
                "url": "https://api.github.com/repos/briannesbitt/Carbon/zipball/4a874a39b2b00d7e0146cd46fab6f47c41ce9e65",
                "reference": "4a874a39b2b00d7e0146cd46fab6f47c41ce9e65",
                "shasum": ""
            },
            "require": {
                "php": ">=5.3.0",
                "symfony/translation": "~2.6 || ~3.0 || ~4.0"
            },
            "require-dev": {
                "friendsofphp/php-cs-fixer": "~2",
                "phpunit/phpunit": "^4.8.35 || ^5.7"
            },
            "type": "library",
            "extra": {
                "branch-alias": {
                    "dev-master": "1.23-dev"
                }
            },
            "autoload": {
                "psr-4": {
                    "Carbon\\": "src/Carbon/"
                }
            },
            "notification-url": "https://packagist.org/downloads/",
            "license": [
                "MIT"
            ],
            "authors": [
                {
                    "name": "Brian Nesbitt",
                    "email": "brian@nesbot.com",
                    "homepage": "http://nesbot.com"
                }
            ],
            "description": "A simple API extension for DateTime.",
            "homepage": "http://carbon.nesbot.com",
            "keywords": [
                "date",
                "datetime",
                "time"
            ],
            "time": "2018-02-28T09:22:05+00:00"
        },
        {
            "name": "nikic/fast-route",
            "version": "v1.3.0",
            "source": {
                "type": "git",
                "url": "https://github.com/nikic/FastRoute.git",
                "reference": "181d480e08d9476e61381e04a71b34dc0432e812"
            },
            "dist": {
                "type": "zip",
                "url": "https://api.github.com/repos/nikic/FastRoute/zipball/181d480e08d9476e61381e04a71b34dc0432e812",
                "reference": "181d480e08d9476e61381e04a71b34dc0432e812",
                "shasum": ""
            },
            "require": {
                "php": ">=5.4.0"
            },
            "require-dev": {
                "phpunit/phpunit": "^4.8.35|~5.7"
            },
            "type": "library",
            "autoload": {
                "psr-4": {
                    "FastRoute\\": "src/"
                },
                "files": [
                    "src/functions.php"
                ]
            },
            "notification-url": "https://packagist.org/downloads/",
            "license": [
                "BSD-3-Clause"
            ],
            "authors": [
                {
                    "name": "Nikita Popov",
                    "email": "nikic@php.net"
                }
            ],
            "description": "Fast request router for PHP",
            "keywords": [
                "router",
                "routing"
            ],
            "time": "2018-02-13T20:26:39+00:00"
        },
        {
            "name": "paragonie/random_compat",
            "version": "v2.0.11",
            "source": {
                "type": "git",
                "url": "https://github.com/paragonie/random_compat.git",
                "reference": "5da4d3c796c275c55f057af5a643ae297d96b4d8"
            },
            "dist": {
                "type": "zip",
                "url": "https://api.github.com/repos/paragonie/random_compat/zipball/5da4d3c796c275c55f057af5a643ae297d96b4d8",
                "reference": "5da4d3c796c275c55f057af5a643ae297d96b4d8",
                "shasum": ""
            },
            "require": {
                "php": ">=5.2.0"
            },
            "require-dev": {
                "phpunit/phpunit": "4.*|5.*"
            },
            "suggest": {
                "ext-libsodium": "Provides a modern crypto API that can be used to generate random bytes."
            },
            "type": "library",
            "autoload": {
                "files": [
                    "lib/random.php"
                ]
            },
            "notification-url": "https://packagist.org/downloads/",
            "license": [
                "MIT"
            ],
            "authors": [
                {
                    "name": "Paragon Initiative Enterprises",
                    "email": "security@paragonie.com",
                    "homepage": "https://paragonie.com"
                }
            ],
            "description": "PHP 5.x polyfill for random_bytes() and random_int() from PHP 7",
            "keywords": [
                "csprng",
                "pseudorandom",
                "random"
            ],
            "time": "2017-09-27T21:40:39+00:00"
        },
        {
            "name": "php-http/httplug",
            "version": "v1.1.0",
            "source": {
                "type": "git",
                "url": "https://github.com/php-http/httplug.git",
                "reference": "1c6381726c18579c4ca2ef1ec1498fdae8bdf018"
            },
            "dist": {
                "type": "zip",
                "url": "https://api.github.com/repos/php-http/httplug/zipball/1c6381726c18579c4ca2ef1ec1498fdae8bdf018",
                "reference": "1c6381726c18579c4ca2ef1ec1498fdae8bdf018",
                "shasum": ""
            },
            "require": {
                "php": ">=5.4",
                "php-http/promise": "^1.0",
                "psr/http-message": "^1.0"
            },
            "require-dev": {
                "henrikbjorn/phpspec-code-coverage": "^1.0",
                "phpspec/phpspec": "^2.4"
            },
            "type": "library",
            "extra": {
                "branch-alias": {
                    "dev-master": "1.1-dev"
                }
            },
            "autoload": {
                "psr-4": {
                    "Http\\Client\\": "src/"
                }
            },
            "notification-url": "https://packagist.org/downloads/",
            "license": [
                "MIT"
            ],
            "authors": [
                {
                    "name": "Eric GELOEN",
                    "email": "geloen.eric@gmail.com"
                },
                {
                    "name": "Márk Sági-Kazár",
                    "email": "mark.sagikazar@gmail.com"
                }
            ],
            "description": "HTTPlug, the HTTP client abstraction for PHP",
            "homepage": "http://httplug.io",
            "keywords": [
                "client",
                "http"
            ],
            "time": "2016-08-31T08:30:17+00:00"
        },
        {
            "name": "php-http/promise",
            "version": "v1.0.0",
            "source": {
                "type": "git",
                "url": "https://github.com/php-http/promise.git",
                "reference": "dc494cdc9d7160b9a09bd5573272195242ce7980"
            },
            "dist": {
                "type": "zip",
                "url": "https://api.github.com/repos/php-http/promise/zipball/dc494cdc9d7160b9a09bd5573272195242ce7980",
                "reference": "dc494cdc9d7160b9a09bd5573272195242ce7980",
                "shasum": ""
            },
            "require-dev": {
                "henrikbjorn/phpspec-code-coverage": "^1.0",
                "phpspec/phpspec": "^2.4"
            },
            "type": "library",
            "extra": {
                "branch-alias": {
                    "dev-master": "1.1-dev"
                }
            },
            "autoload": {
                "psr-4": {
                    "Http\\Promise\\": "src/"
                }
            },
            "notification-url": "https://packagist.org/downloads/",
            "license": [
                "MIT"
            ],
            "authors": [
                {
                    "name": "Márk Sági-Kazár",
                    "email": "mark.sagikazar@gmail.com"
                },
                {
                    "name": "Joel Wurtz",
                    "email": "joel.wurtz@gmail.com"
                }
            ],
            "description": "Promise used for asynchronous HTTP requests",
            "homepage": "http://httplug.io",
            "keywords": [
                "promise"
            ],
            "time": "2016-01-26T13:27:02+00:00"
        },
        {
            "name": "psr/container",
            "version": "1.0.0",
            "source": {
                "type": "git",
                "url": "https://github.com/php-fig/container.git",
                "reference": "b7ce3b176482dbbc1245ebf52b181af44c2cf55f"
            },
            "dist": {
                "type": "zip",
                "url": "https://api.github.com/repos/php-fig/container/zipball/b7ce3b176482dbbc1245ebf52b181af44c2cf55f",
                "reference": "b7ce3b176482dbbc1245ebf52b181af44c2cf55f",
                "shasum": ""
            },
            "require": {
                "php": ">=5.3.0"
            },
            "type": "library",
            "extra": {
                "branch-alias": {
                    "dev-master": "1.0.x-dev"
                }
            },
            "autoload": {
                "psr-4": {
                    "Psr\\Container\\": "src/"
                }
            },
            "notification-url": "https://packagist.org/downloads/",
            "license": [
                "MIT"
            ],
            "authors": [
                {
                    "name": "PHP-FIG",
                    "homepage": "http://www.php-fig.org/"
                }
            ],
            "description": "Common Container Interface (PHP FIG PSR-11)",
            "homepage": "https://github.com/php-fig/container",
            "keywords": [
                "PSR-11",
                "container",
                "container-interface",
                "container-interop",
                "psr"
            ],
            "time": "2017-02-14T16:28:37+00:00"
        },
        {
            "name": "psr/http-message",
            "version": "1.0.1",
            "source": {
                "type": "git",
                "url": "https://github.com/php-fig/http-message.git",
                "reference": "f6561bf28d520154e4b0ec72be95418abe6d9363"
            },
            "dist": {
                "type": "zip",
                "url": "https://api.github.com/repos/php-fig/http-message/zipball/f6561bf28d520154e4b0ec72be95418abe6d9363",
                "reference": "f6561bf28d520154e4b0ec72be95418abe6d9363",
                "shasum": ""
            },
            "require": {
                "php": ">=5.3.0"
            },
            "type": "library",
            "extra": {
                "branch-alias": {
                    "dev-master": "1.0.x-dev"
                }
            },
            "autoload": {
                "psr-4": {
                    "Psr\\Http\\Message\\": "src/"
                }
            },
            "notification-url": "https://packagist.org/downloads/",
            "license": [
                "MIT"
            ],
            "authors": [
                {
                    "name": "PHP-FIG",
                    "homepage": "http://www.php-fig.org/"
                }
            ],
            "description": "Common interface for HTTP messages",
            "homepage": "https://github.com/php-fig/http-message",
            "keywords": [
                "http",
                "http-message",
                "psr",
                "psr-7",
                "request",
                "response"
            ],
            "time": "2016-08-06T14:39:51+00:00"
        },
        {
            "name": "psr/log",
            "version": "1.0.2",
            "source": {
                "type": "git",
                "url": "https://github.com/php-fig/log.git",
                "reference": "4ebe3a8bf773a19edfe0a84b6585ba3d401b724d"
            },
            "dist": {
                "type": "zip",
                "url": "https://api.github.com/repos/php-fig/log/zipball/4ebe3a8bf773a19edfe0a84b6585ba3d401b724d",
                "reference": "4ebe3a8bf773a19edfe0a84b6585ba3d401b724d",
                "shasum": ""
            },
            "require": {
                "php": ">=5.3.0"
            },
            "type": "library",
            "extra": {
                "branch-alias": {
                    "dev-master": "1.0.x-dev"
                }
            },
            "autoload": {
                "psr-4": {
                    "Psr\\Log\\": "Psr/Log/"
                }
            },
            "notification-url": "https://packagist.org/downloads/",
            "license": [
                "MIT"
            ],
            "authors": [
                {
                    "name": "PHP-FIG",
                    "homepage": "http://www.php-fig.org/"
                }
            ],
            "description": "Common interface for logging libraries",
            "homepage": "https://github.com/php-fig/log",
            "keywords": [
                "log",
                "psr",
                "psr-3"
            ],
            "time": "2016-10-10T12:19:37+00:00"
        },
        {
            "name": "psr/simple-cache",
            "version": "1.0.1",
            "source": {
                "type": "git",
                "url": "https://github.com/php-fig/simple-cache.git",
                "reference": "408d5eafb83c57f6365a3ca330ff23aa4a5fa39b"
            },
            "dist": {
                "type": "zip",
                "url": "https://api.github.com/repos/php-fig/simple-cache/zipball/408d5eafb83c57f6365a3ca330ff23aa4a5fa39b",
                "reference": "408d5eafb83c57f6365a3ca330ff23aa4a5fa39b",
                "shasum": ""
            },
            "require": {
                "php": ">=5.3.0"
            },
            "type": "library",
            "extra": {
                "branch-alias": {
                    "dev-master": "1.0.x-dev"
                }
            },
            "autoload": {
                "psr-4": {
                    "Psr\\SimpleCache\\": "src/"
                }
            },
            "notification-url": "https://packagist.org/downloads/",
            "license": [
                "MIT"
            ],
            "authors": [
                {
                    "name": "PHP-FIG",
                    "homepage": "http://www.php-fig.org/"
                }
            ],
            "description": "Common interfaces for simple caching",
            "keywords": [
                "cache",
                "caching",
                "psr",
                "psr-16",
                "simple-cache"
            ],
            "time": "2017-10-23T01:57:42+00:00"
        },
        {
            "name": "roave/security-advisories",
            "version": "dev-master",
            "source": {
                "type": "git",
                "url": "https://github.com/Roave/SecurityAdvisories.git",
<<<<<<< HEAD
                "reference": "664836e89c7ecad3dbaabc1572ea752c0d532d80"
            },
            "dist": {
                "type": "zip",
                "url": "https://api.github.com/repos/Roave/SecurityAdvisories/zipball/664836e89c7ecad3dbaabc1572ea752c0d532d80",
                "reference": "664836e89c7ecad3dbaabc1572ea752c0d532d80",
=======
                "reference": "0a373baba09d0d125d69f0e7a27a8dae2d068796"
            },
            "dist": {
                "type": "zip",
                "url": "https://api.github.com/repos/Roave/SecurityAdvisories/zipball/0a373baba09d0d125d69f0e7a27a8dae2d068796",
                "reference": "0a373baba09d0d125d69f0e7a27a8dae2d068796",
>>>>>>> c7f6abc2
                "shasum": ""
            },
            "conflict": {
                "3f/pygmentize": "<1.2",
                "adodb/adodb-php": "<5.20.6",
                "amphp/artax": "<1.0.6|>=2,<2.0.6",
                "asymmetricrypt/asymmetricrypt": ">=0,<9.9.99",
                "aws/aws-sdk-php": ">=3,<3.2.1",
                "bugsnag/bugsnag-laravel": ">=2,<2.0.2",
                "cakephp/cakephp": ">=1.3,<1.3.18|>=2,<2.4.99|>=2.5,<2.5.99|>=2.6,<2.6.12|>=2.7,<2.7.6|>=3,<3.0.15|>=3.1,<3.1.4",
                "cart2quote/module-quotation": ">=4.1.6,<=4.4.5|>=5,<5.4.4",
                "cartalyst/sentry": "<=2.1.6",
                "codeigniter/framework": "<=3.0.6",
                "composer/composer": "<=1.0.0-alpha11",
                "contao-components/mediaelement": ">=2.14.2,<2.21.1",
                "contao/core": ">=2,<3.5.32",
                "contao/core-bundle": ">=4,<4.4.8",
                "contao/listing-bundle": ">=4,<4.4.8",
                "contao/newsletter-bundle": ">=4,<4.1",
                "doctrine/annotations": ">=1,<1.2.7",
                "doctrine/cache": ">=1,<1.3.2|>=1.4,<1.4.2",
                "doctrine/common": ">=2,<2.4.3|>=2.5,<2.5.1",
                "doctrine/dbal": ">=2,<2.0.8|>=2.1,<2.1.2",
                "doctrine/doctrine-bundle": "<1.5.2",
                "doctrine/doctrine-module": "<=0.7.1",
                "doctrine/mongodb-odm": ">=1,<1.0.2",
                "doctrine/mongodb-odm-bundle": ">=2,<3.0.1",
                "doctrine/orm": ">=2,<2.4.8|>=2.5,<2.5.1",
                "dompdf/dompdf": ">=0.6,<0.6.2",
                "drupal/core": ">=8,<8.4.5",
                "drupal/drupal": ">=8,<8.4.5",
                "erusev/parsedown": "<1.7",
                "ezsystems/ezpublish-legacy": ">=5.3,<5.3.12.3|>=5.4,<5.4.11.3|>=2017.8,<2017.8.1.1|>=2017.12,<2017.12.2.1",
                "firebase/php-jwt": "<2",
                "friendsofsymfony/rest-bundle": ">=1.2,<1.2.2",
                "friendsofsymfony/user-bundle": ">=1.2,<1.3.5",
                "gree/jose": "<=2.2",
                "gregwar/rst": "<1.0.3",
                "guzzlehttp/guzzle": ">=6,<6.2.1|>=4.0.0-rc2,<4.2.4|>=5,<5.3.1",
                "illuminate/auth": ">=4,<4.0.99|>=4.1,<4.1.26",
                "illuminate/database": ">=4,<4.0.99|>=4.1,<4.1.29",
                "joomla/session": "<1.3.1",
                "laravel/framework": ">=4,<4.0.99|>=4.1,<4.1.29",
                "laravel/socialite": ">=1,<1.0.99|>=2,<2.0.10",
                "magento/magento1ce": ">=1.5.0.1,<1.9.3.2",
                "magento/magento1ee": ">=1.9,<1.14.3.2",
                "magento/magento2ce": ">=2,<2.2",
                "monolog/monolog": ">=1.8,<1.12",
                "namshi/jose": "<2.2",
                "onelogin/php-saml": "<2.10.4",
                "oro/crm": ">=1.7,<1.7.4",
                "oro/platform": ">=1.7,<1.7.4",
                "padraic/humbug_get_contents": "<1.1.2",
                "pagarme/pagarme-php": ">=0,<3",
                "paragonie/random_compat": "<2",
                "phpmailer/phpmailer": ">=5,<5.2.24",
                "phpunit/phpunit": ">=4.8.19,<4.8.28|>=5.0.10,<5.6.3",
                "phpxmlrpc/extras": "<0.6.1",
                "propel/propel": ">=2.0.0-alpha1,<=2.0.0-alpha7",
                "propel/propel1": ">=1,<=1.7.1",
                "pusher/pusher-php-server": "<2.2.1",
                "sabre/dav": ">=1.6,<1.6.99|>=1.7,<1.7.11|>=1.8,<1.8.9",
                "shopware/shopware": "<5.3.7",
                "silverstripe/cms": ">=3,<=3.0.11|>=3.1,<3.1.11",
                "silverstripe/forum": "<=0.6.1|>=0.7,<=0.7.3",
                "silverstripe/framework": ">=3,<3.3",
                "silverstripe/userforms": "<3",
                "simplesamlphp/saml2": "<1.10.6|>=2,<2.3.8|>=3,<3.1.4",
                "simplesamlphp/simplesamlphp": "<1.15.2",
                "simplesamlphp/simplesamlphp-module-infocard": "<1.0.1",
                "socalnick/scn-social-auth": "<1.15.2",
                "squizlabs/php_codesniffer": ">=1,<2.8.1",
                "stormpath/sdk": ">=0,<9.9.99",
                "swiftmailer/swiftmailer": ">=4,<5.4.5",
                "symfony/dependency-injection": ">=2,<2.0.17",
                "symfony/form": ">=2.3,<2.3.35|>=2.4,<2.6.12|>=2.7,<2.7.38|>=2.8,<2.8.31|>=3,<3.2.14|>=3.3,<3.3.13",
                "symfony/framework-bundle": ">=2,<2.3.18|>=2.4,<2.4.8|>=2.5,<2.5.2",
                "symfony/http-foundation": ">=2,<2.3.27|>=2.4,<2.5.11|>=2.6,<2.6.6",
                "symfony/http-kernel": ">=2,<2.3.29|>=2.4,<2.5.12|>=2.6,<2.6.8",
                "symfony/intl": ">=2.7,<2.7.38|>=2.8,<2.8.31|>=3,<3.2.14|>=3.3,<3.3.13",
                "symfony/routing": ">=2,<2.0.19",
                "symfony/security": ">=2,<2.0.25|>=2.1,<2.1.13|>=2.2,<2.2.9|>=2.3,<2.3.37|>=2.4,<2.6.13|>=2.7,<2.7.9|>=2.7.30,<2.7.32|>=2.8.23,<2.8.25|>=3.2.10,<3.2.12|>=3.3.3,<3.3.5",
                "symfony/security-core": ">=2.4,<2.6.13|>=2.7,<2.7.9|>=2.7.30,<2.7.32|>=2.8,<2.8.6|>=2.8.23,<2.8.25|>=3,<3.0.6|>=3.2.10,<3.2.12|>=3.3.3,<3.3.5",
                "symfony/security-csrf": ">=2.7,<2.7.38|>=2.8,<2.8.31|>=3,<3.2.14|>=3.3,<3.3.13",
                "symfony/security-http": ">=2.3,<2.3.41|>=2.4,<2.7.38|>=2.8,<2.8.31|>=3,<3.2.14|>=3.3,<3.3.13",
                "symfony/serializer": ">=2,<2.0.11",
                "symfony/symfony": ">=2,<2.3.41|>=2.4,<2.7.38|>=2.8,<2.8.31|>=3,<3.2.14|>=3.3,<3.3.13",
                "symfony/translation": ">=2,<2.0.17",
                "symfony/validator": ">=2,<2.0.24|>=2.1,<2.1.12|>=2.2,<2.2.5|>=2.3,<2.3.3",
                "symfony/web-profiler-bundle": ">=2,<2.3.19|>=2.4,<2.4.9|>=2.5,<2.5.4",
                "symfony/yaml": ">=2,<2.0.22|>=2.1,<2.1.7",
                "thelia/backoffice-default-template": ">=2.1,<2.1.2",
                "thelia/thelia": ">=2.1,<2.1.2|>=2.1.0-beta1,<2.1.3",
                "titon/framework": ">=0,<9.9.99",
                "twig/twig": "<1.20",
                "typo3/cms": ">=6.2,<6.2.30|>=7,<7.6.22|>=8,<8.7.5",
                "typo3/flow": ">=1,<1.0.4|>=1.1,<1.1.1|>=2,<2.0.1|>=2.3,<2.3.16|>=3,<3.0.10|>=3.1,<3.1.7|>=3.2,<3.2.7|>=3.3,<3.3.5",
                "typo3/neos": ">=1.1,<1.1.3|>=1.2,<1.2.13|>=2,<2.0.4",
                "willdurand/js-translation-bundle": "<2.1.1",
                "yiisoft/yii": ">=1.1.14,<1.1.15",
                "yiisoft/yii2": "<2.0.14",
                "yiisoft/yii2-bootstrap": "<2.0.4",
                "yiisoft/yii2-dev": "<2.0.14",
                "yiisoft/yii2-gii": "<2.0.4",
                "yiisoft/yii2-jui": "<2.0.4",
                "zendframework/zend-cache": ">=2.4,<2.4.8|>=2.5,<2.5.3",
                "zendframework/zend-captcha": ">=2,<2.4.9|>=2.5,<2.5.2",
                "zendframework/zend-crypt": ">=2,<2.4.9|>=2.5,<2.5.2",
                "zendframework/zend-db": ">=2,<2.0.99|>=2.1,<2.1.99|>=2.2,<2.2.10|>=2.3,<2.3.5",
                "zendframework/zend-diactoros": ">=1,<1.0.4",
                "zendframework/zend-form": ">=2,<2.2.7|>=2.3,<2.3.1",
                "zendframework/zend-http": ">=2,<2.0.99|>=2.1,<2.1.99|>=2.3,<2.3.8|>=2.4,<2.4.1",
                "zendframework/zend-json": ">=2.1,<2.1.6|>=2.2,<2.2.6",
                "zendframework/zend-ldap": ">=2,<2.0.99|>=2.1,<2.1.99|>=2.2,<2.2.8|>=2.3,<2.3.3",
                "zendframework/zend-mail": ">=2,<2.4.11|>=2.5,<2.7.2",
                "zendframework/zend-navigation": ">=2,<2.2.7|>=2.3,<2.3.1",
                "zendframework/zend-session": ">=2,<2.0.99|>=2.1,<2.1.99|>=2.2,<2.2.9|>=2.3,<2.3.4",
                "zendframework/zend-validator": ">=2.3,<2.3.6",
                "zendframework/zend-view": ">=2,<2.2.7|>=2.3,<2.3.1",
                "zendframework/zend-xmlrpc": ">=2.1,<2.1.6|>=2.2,<2.2.6",
                "zendframework/zendframework": ">=2,<2.4.11|>=2.5,<2.5.1",
                "zendframework/zendframework1": "<1.12.20",
                "zendframework/zendopenid": ">=2,<2.0.2",
                "zendframework/zendxml": ">=1,<1.0.1",
                "zetacomponents/mail": "<1.8.2",
                "zf-commons/zfc-user": "<1.2.2",
                "zfcampus/zf-apigility-doctrine": ">=1,<1.0.3",
                "zfr/zfr-oauth2-server-module": "<0.1.2"
            },
            "type": "metapackage",
            "notification-url": "https://packagist.org/downloads/",
            "license": [
                "MIT"
            ],
            "authors": [
                {
                    "name": "Marco Pivetta",
                    "email": "ocramius@gmail.com",
                    "role": "maintainer"
                }
            ],
            "description": "Prevents installation of composer packages with known security vulnerabilities: no API, simply require it",
<<<<<<< HEAD
            "time": "2018-03-07T15:45:44+00:00"
=======
            "time": "2018-03-05T15:57:14+00:00"
>>>>>>> c7f6abc2
        },
        {
            "name": "symfony/console",
            "version": "v3.4.6",
            "source": {
                "type": "git",
                "url": "https://github.com/symfony/console.git",
                "reference": "067339e9b8ec30d5f19f5950208893ff026b94f7"
            },
            "dist": {
                "type": "zip",
                "url": "https://api.github.com/repos/symfony/console/zipball/067339e9b8ec30d5f19f5950208893ff026b94f7",
                "reference": "067339e9b8ec30d5f19f5950208893ff026b94f7",
                "shasum": ""
            },
            "require": {
                "php": "^5.5.9|>=7.0.8",
                "symfony/debug": "~2.8|~3.0|~4.0",
                "symfony/polyfill-mbstring": "~1.0"
            },
            "conflict": {
                "symfony/dependency-injection": "<3.4",
                "symfony/process": "<3.3"
            },
            "require-dev": {
                "psr/log": "~1.0",
                "symfony/config": "~3.3|~4.0",
                "symfony/dependency-injection": "~3.4|~4.0",
                "symfony/event-dispatcher": "~2.8|~3.0|~4.0",
                "symfony/lock": "~3.4|~4.0",
                "symfony/process": "~3.3|~4.0"
            },
            "suggest": {
                "psr/log": "For using the console logger",
                "symfony/event-dispatcher": "",
                "symfony/lock": "",
                "symfony/process": ""
            },
            "type": "library",
            "extra": {
                "branch-alias": {
                    "dev-master": "3.4-dev"
                }
            },
            "autoload": {
                "psr-4": {
                    "Symfony\\Component\\Console\\": ""
                },
                "exclude-from-classmap": [
                    "/Tests/"
                ]
            },
            "notification-url": "https://packagist.org/downloads/",
            "license": [
                "MIT"
            ],
            "authors": [
                {
                    "name": "Fabien Potencier",
                    "email": "fabien@symfony.com"
                },
                {
                    "name": "Symfony Community",
                    "homepage": "https://symfony.com/contributors"
                }
            ],
            "description": "Symfony Console Component",
            "homepage": "https://symfony.com",
            "time": "2018-02-26T15:46:28+00:00"
        },
        {
            "name": "symfony/debug",
            "version": "v3.4.6",
            "source": {
                "type": "git",
                "url": "https://github.com/symfony/debug.git",
                "reference": "9b1071f86e79e1999b3d3675d2e0e7684268b9bc"
            },
            "dist": {
                "type": "zip",
                "url": "https://api.github.com/repos/symfony/debug/zipball/9b1071f86e79e1999b3d3675d2e0e7684268b9bc",
                "reference": "9b1071f86e79e1999b3d3675d2e0e7684268b9bc",
                "shasum": ""
            },
            "require": {
                "php": "^5.5.9|>=7.0.8",
                "psr/log": "~1.0"
            },
            "conflict": {
                "symfony/http-kernel": ">=2.3,<2.3.24|~2.4.0|>=2.5,<2.5.9|>=2.6,<2.6.2"
            },
            "require-dev": {
                "symfony/http-kernel": "~2.8|~3.0|~4.0"
            },
            "type": "library",
            "extra": {
                "branch-alias": {
                    "dev-master": "3.4-dev"
                }
            },
            "autoload": {
                "psr-4": {
                    "Symfony\\Component\\Debug\\": ""
                },
                "exclude-from-classmap": [
                    "/Tests/"
                ]
            },
            "notification-url": "https://packagist.org/downloads/",
            "license": [
                "MIT"
            ],
            "authors": [
                {
                    "name": "Fabien Potencier",
                    "email": "fabien@symfony.com"
                },
                {
                    "name": "Symfony Community",
                    "homepage": "https://symfony.com/contributors"
                }
            ],
            "description": "Symfony Debug Component",
            "homepage": "https://symfony.com",
            "time": "2018-02-28T21:49:22+00:00"
        },
        {
            "name": "symfony/event-dispatcher",
<<<<<<< HEAD
            "version": "v4.0.6",
=======
            "version": "v4.0.5",
>>>>>>> c7f6abc2
            "source": {
                "type": "git",
                "url": "https://github.com/symfony/event-dispatcher.git",
                "reference": "85eaf6a8ec915487abac52e133efc4a268204428"
            },
            "dist": {
                "type": "zip",
                "url": "https://api.github.com/repos/symfony/event-dispatcher/zipball/85eaf6a8ec915487abac52e133efc4a268204428",
                "reference": "85eaf6a8ec915487abac52e133efc4a268204428",
                "shasum": ""
            },
            "require": {
                "php": "^7.1.3"
            },
            "conflict": {
                "symfony/dependency-injection": "<3.4"
            },
            "require-dev": {
                "psr/log": "~1.0",
                "symfony/config": "~3.4|~4.0",
                "symfony/dependency-injection": "~3.4|~4.0",
                "symfony/expression-language": "~3.4|~4.0",
                "symfony/stopwatch": "~3.4|~4.0"
            },
            "suggest": {
                "symfony/dependency-injection": "",
                "symfony/http-kernel": ""
            },
            "type": "library",
            "extra": {
                "branch-alias": {
                    "dev-master": "4.0-dev"
                }
            },
            "autoload": {
                "psr-4": {
                    "Symfony\\Component\\EventDispatcher\\": ""
                },
                "exclude-from-classmap": [
                    "/Tests/"
                ]
            },
            "notification-url": "https://packagist.org/downloads/",
            "license": [
                "MIT"
            ],
            "authors": [
                {
                    "name": "Fabien Potencier",
                    "email": "fabien@symfony.com"
                },
                {
                    "name": "Symfony Community",
                    "homepage": "https://symfony.com/contributors"
                }
            ],
            "description": "Symfony EventDispatcher Component",
            "homepage": "https://symfony.com",
            "time": "2018-02-14T14:11:10+00:00"
        },
        {
            "name": "symfony/finder",
            "version": "v3.4.6",
            "source": {
                "type": "git",
                "url": "https://github.com/symfony/finder.git",
                "reference": "a479817ce0a9e4adfd7d39c6407c95d97c254625"
            },
            "dist": {
                "type": "zip",
                "url": "https://api.github.com/repos/symfony/finder/zipball/a479817ce0a9e4adfd7d39c6407c95d97c254625",
                "reference": "a479817ce0a9e4adfd7d39c6407c95d97c254625",
                "shasum": ""
            },
            "require": {
                "php": "^5.5.9|>=7.0.8"
            },
            "type": "library",
            "extra": {
                "branch-alias": {
                    "dev-master": "3.4-dev"
                }
            },
            "autoload": {
                "psr-4": {
                    "Symfony\\Component\\Finder\\": ""
                },
                "exclude-from-classmap": [
                    "/Tests/"
                ]
            },
            "notification-url": "https://packagist.org/downloads/",
            "license": [
                "MIT"
            ],
            "authors": [
                {
                    "name": "Fabien Potencier",
                    "email": "fabien@symfony.com"
                },
                {
                    "name": "Symfony Community",
                    "homepage": "https://symfony.com/contributors"
                }
            ],
            "description": "Symfony Finder Component",
            "homepage": "https://symfony.com",
            "time": "2018-03-05T18:28:11+00:00"
        },
        {
            "name": "symfony/http-foundation",
            "version": "v3.4.6",
            "source": {
                "type": "git",
                "url": "https://github.com/symfony/http-foundation.git",
                "reference": "6f5935723c11b4125fc9927db6ad2feaa196e175"
            },
            "dist": {
                "type": "zip",
                "url": "https://api.github.com/repos/symfony/http-foundation/zipball/6f5935723c11b4125fc9927db6ad2feaa196e175",
                "reference": "6f5935723c11b4125fc9927db6ad2feaa196e175",
                "shasum": ""
            },
            "require": {
                "php": "^5.5.9|>=7.0.8",
                "symfony/polyfill-mbstring": "~1.1",
                "symfony/polyfill-php70": "~1.6"
            },
            "require-dev": {
                "symfony/expression-language": "~2.8|~3.0|~4.0"
            },
            "type": "library",
            "extra": {
                "branch-alias": {
                    "dev-master": "3.4-dev"
                }
            },
            "autoload": {
                "psr-4": {
                    "Symfony\\Component\\HttpFoundation\\": ""
                },
                "exclude-from-classmap": [
                    "/Tests/"
                ]
            },
            "notification-url": "https://packagist.org/downloads/",
            "license": [
                "MIT"
            ],
            "authors": [
                {
                    "name": "Fabien Potencier",
                    "email": "fabien@symfony.com"
                },
                {
                    "name": "Symfony Community",
                    "homepage": "https://symfony.com/contributors"
                }
            ],
            "description": "Symfony HttpFoundation Component",
            "homepage": "https://symfony.com",
            "time": "2018-02-22T10:48:49+00:00"
        },
        {
            "name": "symfony/http-kernel",
            "version": "v3.4.6",
            "source": {
                "type": "git",
                "url": "https://github.com/symfony/http-kernel.git",
                "reference": "a443bbbd93682aa08e623fade4c94edd586ed2de"
            },
            "dist": {
                "type": "zip",
                "url": "https://api.github.com/repos/symfony/http-kernel/zipball/a443bbbd93682aa08e623fade4c94edd586ed2de",
                "reference": "a443bbbd93682aa08e623fade4c94edd586ed2de",
                "shasum": ""
            },
            "require": {
                "php": "^5.5.9|>=7.0.8",
                "psr/log": "~1.0",
                "symfony/debug": "~2.8|~3.0|~4.0",
                "symfony/event-dispatcher": "~2.8|~3.0|~4.0",
                "symfony/http-foundation": "^3.4.4|^4.0.4"
            },
            "conflict": {
                "symfony/config": "<2.8",
                "symfony/dependency-injection": "<3.4.5|<4.0.5,>=4",
                "symfony/var-dumper": "<3.3",
                "twig/twig": "<1.34|<2.4,>=2"
            },
            "provide": {
                "psr/log-implementation": "1.0"
            },
            "require-dev": {
                "psr/cache": "~1.0",
                "symfony/browser-kit": "~2.8|~3.0|~4.0",
                "symfony/class-loader": "~2.8|~3.0",
                "symfony/config": "~2.8|~3.0|~4.0",
                "symfony/console": "~2.8|~3.0|~4.0",
                "symfony/css-selector": "~2.8|~3.0|~4.0",
                "symfony/dependency-injection": "^3.4.5|^4.0.5",
                "symfony/dom-crawler": "~2.8|~3.0|~4.0",
                "symfony/expression-language": "~2.8|~3.0|~4.0",
                "symfony/finder": "~2.8|~3.0|~4.0",
                "symfony/process": "~2.8|~3.0|~4.0",
                "symfony/routing": "~3.4|~4.0",
                "symfony/stopwatch": "~2.8|~3.0|~4.0",
                "symfony/templating": "~2.8|~3.0|~4.0",
                "symfony/translation": "~2.8|~3.0|~4.0",
                "symfony/var-dumper": "~3.3|~4.0"
            },
            "suggest": {
                "symfony/browser-kit": "",
                "symfony/config": "",
                "symfony/console": "",
                "symfony/dependency-injection": "",
                "symfony/finder": "",
                "symfony/var-dumper": ""
            },
            "type": "library",
            "extra": {
                "branch-alias": {
                    "dev-master": "3.4-dev"
                }
            },
            "autoload": {
                "psr-4": {
                    "Symfony\\Component\\HttpKernel\\": ""
                },
                "exclude-from-classmap": [
                    "/Tests/"
                ]
            },
            "notification-url": "https://packagist.org/downloads/",
            "license": [
                "MIT"
            ],
            "authors": [
                {
                    "name": "Fabien Potencier",
                    "email": "fabien@symfony.com"
                },
                {
                    "name": "Symfony Community",
                    "homepage": "https://symfony.com/contributors"
                }
            ],
            "description": "Symfony HttpKernel Component",
            "homepage": "https://symfony.com",
            "time": "2018-03-05T19:41:07+00:00"
        },
        {
            "name": "symfony/polyfill-mbstring",
            "version": "v1.7.0",
            "source": {
                "type": "git",
                "url": "https://github.com/symfony/polyfill-mbstring.git",
                "reference": "78be803ce01e55d3491c1397cf1c64beb9c1b63b"
            },
            "dist": {
                "type": "zip",
                "url": "https://api.github.com/repos/symfony/polyfill-mbstring/zipball/78be803ce01e55d3491c1397cf1c64beb9c1b63b",
                "reference": "78be803ce01e55d3491c1397cf1c64beb9c1b63b",
                "shasum": ""
            },
            "require": {
                "php": ">=5.3.3"
            },
            "suggest": {
                "ext-mbstring": "For best performance"
            },
            "type": "library",
            "extra": {
                "branch-alias": {
                    "dev-master": "1.7-dev"
                }
            },
            "autoload": {
                "psr-4": {
                    "Symfony\\Polyfill\\Mbstring\\": ""
                },
                "files": [
                    "bootstrap.php"
                ]
            },
            "notification-url": "https://packagist.org/downloads/",
            "license": [
                "MIT"
            ],
            "authors": [
                {
                    "name": "Nicolas Grekas",
                    "email": "p@tchwork.com"
                },
                {
                    "name": "Symfony Community",
                    "homepage": "https://symfony.com/contributors"
                }
            ],
            "description": "Symfony polyfill for the Mbstring extension",
            "homepage": "https://symfony.com",
            "keywords": [
                "compatibility",
                "mbstring",
                "polyfill",
                "portable",
                "shim"
            ],
            "time": "2018-01-30T19:27:44+00:00"
        },
        {
            "name": "symfony/polyfill-php70",
            "version": "v1.7.0",
            "source": {
                "type": "git",
                "url": "https://github.com/symfony/polyfill-php70.git",
                "reference": "3532bfcd8f933a7816f3a0a59682fc404776600f"
            },
            "dist": {
                "type": "zip",
                "url": "https://api.github.com/repos/symfony/polyfill-php70/zipball/3532bfcd8f933a7816f3a0a59682fc404776600f",
                "reference": "3532bfcd8f933a7816f3a0a59682fc404776600f",
                "shasum": ""
            },
            "require": {
                "paragonie/random_compat": "~1.0|~2.0",
                "php": ">=5.3.3"
            },
            "type": "library",
            "extra": {
                "branch-alias": {
                    "dev-master": "1.7-dev"
                }
            },
            "autoload": {
                "psr-4": {
                    "Symfony\\Polyfill\\Php70\\": ""
                },
                "files": [
                    "bootstrap.php"
                ],
                "classmap": [
                    "Resources/stubs"
                ]
            },
            "notification-url": "https://packagist.org/downloads/",
            "license": [
                "MIT"
            ],
            "authors": [
                {
                    "name": "Nicolas Grekas",
                    "email": "p@tchwork.com"
                },
                {
                    "name": "Symfony Community",
                    "homepage": "https://symfony.com/contributors"
                }
            ],
            "description": "Symfony polyfill backporting some PHP 7.0+ features to lower PHP versions",
            "homepage": "https://symfony.com",
            "keywords": [
                "compatibility",
                "polyfill",
                "portable",
                "shim"
            ],
            "time": "2018-01-30T19:27:44+00:00"
        },
        {
            "name": "symfony/process",
            "version": "v3.4.6",
            "source": {
                "type": "git",
                "url": "https://github.com/symfony/process.git",
                "reference": "cc4aea21f619116aaf1c58016a944e4821c8e8af"
            },
            "dist": {
                "type": "zip",
                "url": "https://api.github.com/repos/symfony/process/zipball/cc4aea21f619116aaf1c58016a944e4821c8e8af",
                "reference": "cc4aea21f619116aaf1c58016a944e4821c8e8af",
                "shasum": ""
            },
            "require": {
                "php": "^5.5.9|>=7.0.8"
            },
            "type": "library",
            "extra": {
                "branch-alias": {
                    "dev-master": "3.4-dev"
                }
            },
            "autoload": {
                "psr-4": {
                    "Symfony\\Component\\Process\\": ""
                },
                "exclude-from-classmap": [
                    "/Tests/"
                ]
            },
            "notification-url": "https://packagist.org/downloads/",
            "license": [
                "MIT"
            ],
            "authors": [
                {
                    "name": "Fabien Potencier",
                    "email": "fabien@symfony.com"
                },
                {
                    "name": "Symfony Community",
                    "homepage": "https://symfony.com/contributors"
                }
            ],
            "description": "Symfony Process Component",
            "homepage": "https://symfony.com",
            "time": "2018-02-12T17:55:00+00:00"
        },
        {
            "name": "symfony/psr-http-message-bridge",
            "version": "v1.0.2",
            "source": {
                "type": "git",
                "url": "https://github.com/symfony/psr-http-message-bridge.git",
                "reference": "c2b757934f2d9681a287e662efbc27c41fe8ef86"
            },
            "dist": {
                "type": "zip",
                "url": "https://api.github.com/repos/symfony/psr-http-message-bridge/zipball/c2b757934f2d9681a287e662efbc27c41fe8ef86",
                "reference": "c2b757934f2d9681a287e662efbc27c41fe8ef86",
                "shasum": ""
            },
            "require": {
                "php": ">=5.3.3",
                "psr/http-message": "~1.0",
                "symfony/http-foundation": "~2.3|~3.0|~4.0"
            },
            "require-dev": {
                "symfony/phpunit-bridge": "~3.2|4.0"
            },
            "suggest": {
                "psr/http-message-implementation": "To use the HttpFoundation factory",
                "zendframework/zend-diactoros": "To use the Zend Diactoros factory"
            },
            "type": "symfony-bridge",
            "extra": {
                "branch-alias": {
                    "dev-master": "1.0-dev"
                }
            },
            "autoload": {
                "psr-4": {
                    "Symfony\\Bridge\\PsrHttpMessage\\": ""
                }
            },
            "notification-url": "https://packagist.org/downloads/",
            "license": [
                "MIT"
            ],
            "authors": [
                {
                    "name": "Symfony Community",
                    "homepage": "http://symfony.com/contributors"
                },
                {
                    "name": "Fabien Potencier",
                    "email": "fabien@symfony.com"
                }
            ],
            "description": "PSR HTTP message bridge",
            "homepage": "http://symfony.com",
            "keywords": [
                "http",
                "http-message",
                "psr-7"
            ],
            "time": "2017-12-19T00:31:44+00:00"
        },
        {
            "name": "symfony/routing",
            "version": "v3.4.6",
            "source": {
                "type": "git",
                "url": "https://github.com/symfony/routing.git",
                "reference": "8773a9d52715f1a579576ce0e60213de34f5ef3e"
            },
            "dist": {
                "type": "zip",
                "url": "https://api.github.com/repos/symfony/routing/zipball/8773a9d52715f1a579576ce0e60213de34f5ef3e",
                "reference": "8773a9d52715f1a579576ce0e60213de34f5ef3e",
                "shasum": ""
            },
            "require": {
                "php": "^5.5.9|>=7.0.8"
            },
            "conflict": {
                "symfony/config": "<2.8",
                "symfony/dependency-injection": "<3.3",
                "symfony/yaml": "<3.4"
            },
            "require-dev": {
                "doctrine/annotations": "~1.0",
                "doctrine/common": "~2.2",
                "psr/log": "~1.0",
                "symfony/config": "~2.8|~3.0|~4.0",
                "symfony/dependency-injection": "~3.3|~4.0",
                "symfony/expression-language": "~2.8|~3.0|~4.0",
                "symfony/http-foundation": "~2.8|~3.0|~4.0",
                "symfony/yaml": "~3.4|~4.0"
            },
            "suggest": {
                "doctrine/annotations": "For using the annotation loader",
                "symfony/config": "For using the all-in-one router or any loader",
                "symfony/dependency-injection": "For loading routes from a service",
                "symfony/expression-language": "For using expression matching",
                "symfony/http-foundation": "For using a Symfony Request object",
                "symfony/yaml": "For using the YAML loader"
            },
            "type": "library",
            "extra": {
                "branch-alias": {
                    "dev-master": "3.4-dev"
                }
            },
            "autoload": {
                "psr-4": {
                    "Symfony\\Component\\Routing\\": ""
                },
                "exclude-from-classmap": [
                    "/Tests/"
                ]
            },
            "notification-url": "https://packagist.org/downloads/",
            "license": [
                "MIT"
            ],
            "authors": [
                {
                    "name": "Fabien Potencier",
                    "email": "fabien@symfony.com"
                },
                {
                    "name": "Symfony Community",
                    "homepage": "https://symfony.com/contributors"
                }
            ],
            "description": "Symfony Routing Component",
            "homepage": "https://symfony.com",
            "keywords": [
                "router",
                "routing",
                "uri",
                "url"
            ],
            "time": "2018-02-28T21:49:22+00:00"
        },
        {
            "name": "symfony/serializer",
            "version": "v3.4.6",
            "source": {
                "type": "git",
                "url": "https://github.com/symfony/serializer.git",
                "reference": "11bea1aebe9c8d506f47c01931b0df9f18629a8f"
            },
            "dist": {
                "type": "zip",
                "url": "https://api.github.com/repos/symfony/serializer/zipball/11bea1aebe9c8d506f47c01931b0df9f18629a8f",
                "reference": "11bea1aebe9c8d506f47c01931b0df9f18629a8f",
                "shasum": ""
            },
            "require": {
                "php": "^5.5.9|>=7.0.8"
            },
            "conflict": {
                "phpdocumentor/type-resolver": "<0.2.1",
                "symfony/dependency-injection": "<3.2",
                "symfony/property-access": ">=3.0,<3.0.4|>=2.8,<2.8.4",
                "symfony/property-info": "<3.1",
                "symfony/yaml": "<3.4"
            },
            "require-dev": {
                "doctrine/annotations": "~1.0",
                "doctrine/cache": "~1.0",
                "phpdocumentor/reflection-docblock": "^3.0|^4.0",
                "symfony/cache": "~3.1|~4.0",
                "symfony/config": "~2.8|~3.0|~4.0",
                "symfony/dependency-injection": "~3.2|~4.0",
                "symfony/http-foundation": "~2.8|~3.0|~4.0",
                "symfony/property-access": "~2.8|~3.0|~4.0",
                "symfony/property-info": "~3.1|~4.0",
                "symfony/yaml": "~3.4|~4.0"
            },
            "suggest": {
                "doctrine/annotations": "For using the annotation mapping. You will also need doctrine/cache.",
                "doctrine/cache": "For using the default cached annotation reader and metadata cache.",
                "psr/cache-implementation": "For using the metadata cache.",
                "symfony/config": "For using the XML mapping loader.",
                "symfony/http-foundation": "To use the DataUriNormalizer.",
                "symfony/property-access": "For using the ObjectNormalizer.",
                "symfony/property-info": "To deserialize relations.",
                "symfony/yaml": "For using the default YAML mapping loader."
            },
            "type": "library",
            "extra": {
                "branch-alias": {
                    "dev-master": "3.4-dev"
                }
            },
            "autoload": {
                "psr-4": {
                    "Symfony\\Component\\Serializer\\": ""
                },
                "exclude-from-classmap": [
                    "/Tests/"
                ]
            },
            "notification-url": "https://packagist.org/downloads/",
            "license": [
                "MIT"
            ],
            "authors": [
                {
                    "name": "Fabien Potencier",
                    "email": "fabien@symfony.com"
                },
                {
                    "name": "Symfony Community",
                    "homepage": "https://symfony.com/contributors"
                }
            ],
            "description": "Symfony Serializer Component",
            "homepage": "https://symfony.com",
            "time": "2018-02-14T14:07:03+00:00"
        },
        {
            "name": "symfony/translation",
<<<<<<< HEAD
            "version": "v4.0.6",
=======
            "version": "v4.0.5",
>>>>>>> c7f6abc2
            "source": {
                "type": "git",
                "url": "https://github.com/symfony/translation.git",
                "reference": "e20a9b7f9f62cb33a11638b345c248e7d510c938"
            },
            "dist": {
                "type": "zip",
                "url": "https://api.github.com/repos/symfony/translation/zipball/e20a9b7f9f62cb33a11638b345c248e7d510c938",
                "reference": "e20a9b7f9f62cb33a11638b345c248e7d510c938",
                "shasum": ""
            },
            "require": {
                "php": "^7.1.3",
                "symfony/polyfill-mbstring": "~1.0"
            },
            "conflict": {
                "symfony/config": "<3.4",
                "symfony/dependency-injection": "<3.4",
                "symfony/yaml": "<3.4"
            },
            "require-dev": {
                "psr/log": "~1.0",
                "symfony/config": "~3.4|~4.0",
                "symfony/dependency-injection": "~3.4|~4.0",
                "symfony/finder": "~2.8|~3.0|~4.0",
                "symfony/intl": "~3.4|~4.0",
                "symfony/yaml": "~3.4|~4.0"
            },
            "suggest": {
                "psr/log": "To use logging capability in translator",
                "symfony/config": "",
                "symfony/yaml": ""
            },
            "type": "library",
            "extra": {
                "branch-alias": {
                    "dev-master": "4.0-dev"
                }
            },
            "autoload": {
                "psr-4": {
                    "Symfony\\Component\\Translation\\": ""
                },
                "exclude-from-classmap": [
                    "/Tests/"
                ]
            },
            "notification-url": "https://packagist.org/downloads/",
            "license": [
                "MIT"
            ],
            "authors": [
                {
                    "name": "Fabien Potencier",
                    "email": "fabien@symfony.com"
                },
                {
                    "name": "Symfony Community",
                    "homepage": "https://symfony.com/contributors"
                }
            ],
            "description": "Symfony Translation Component",
            "homepage": "https://symfony.com",
            "time": "2018-02-22T10:50:29+00:00"
        },
        {
            "name": "woohoolabs/yang",
            "version": "1.4.1",
            "source": {
                "type": "git",
                "url": "https://github.com/woohoolabs/yang.git",
                "reference": "e2af383bd23fe9d92480fc17f73cce0b03678830"
            },
            "dist": {
                "type": "zip",
                "url": "https://api.github.com/repos/woohoolabs/yang/zipball/e2af383bd23fe9d92480fc17f73cce0b03678830",
                "reference": "e2af383bd23fe9d92480fc17f73cce0b03678830",
                "shasum": ""
            },
            "require": {
                "php": "^7.1.0",
                "php-http/client-implementation": "^1.0.0",
                "php-http/httplug": "^1.0.0",
                "psr/http-message-implementation": "^1.0.0"
            },
            "require-dev": {
                "php-http/guzzle6-adapter": "^1.1.0",
                "phpunit/phpunit": "^6.0.0",
                "squizlabs/php_codesniffer": "^2.8.0"
            },
            "suggest": {
                "php-http/guzzle6-adapter": "Allows to use Guzzle 6 as the HTTP client implementation"
            },
            "type": "library",
            "autoload": {
                "psr-4": {
                    "WoohooLabs\\Yang\\": "src/"
                }
            },
            "notification-url": "https://packagist.org/downloads/",
            "license": [
                "MIT"
            ],
            "authors": [
                {
                    "name": "Máté Kocsis",
                    "email": "kocsismate@woohoolabs.com"
                }
            ],
            "description": "Woohoo Labs. Yang",
            "keywords": [
                "Woohoo Labs.",
                "Yang",
                "json api",
                "psr-7"
            ],
            "time": "2017-12-24T09:25:14+00:00"
        },
        {
            "name": "zendframework/zend-diactoros",
            "version": "1.7.1",
            "source": {
                "type": "git",
                "url": "https://github.com/zendframework/zend-diactoros.git",
                "reference": "bf26aff803a11c5cc8eb7c4878a702c403ec67f1"
            },
            "dist": {
                "type": "zip",
                "url": "https://api.github.com/repos/zendframework/zend-diactoros/zipball/bf26aff803a11c5cc8eb7c4878a702c403ec67f1",
                "reference": "bf26aff803a11c5cc8eb7c4878a702c403ec67f1",
                "shasum": ""
            },
            "require": {
                "php": "^5.6 || ^7.0",
                "psr/http-message": "^1.0"
            },
            "provide": {
                "psr/http-message-implementation": "1.0"
            },
            "require-dev": {
                "ext-dom": "*",
                "ext-libxml": "*",
                "phpunit/phpunit": "^5.7.16 || ^6.0.8",
                "zendframework/zend-coding-standard": "~1.0"
            },
            "type": "library",
            "extra": {
                "branch-alias": {
                    "dev-master": "1.7.x-dev",
                    "dev-develop": "1.8.x-dev"
                }
            },
            "autoload": {
                "psr-4": {
                    "Zend\\Diactoros\\": "src/"
                }
            },
            "notification-url": "https://packagist.org/downloads/",
            "license": [
                "BSD-2-Clause"
            ],
            "description": "PSR HTTP Message implementations",
            "homepage": "https://github.com/zendframework/zend-diactoros",
            "keywords": [
                "http",
                "psr",
                "psr-7"
            ],
            "time": "2018-02-26T15:44:50+00:00"
        }
    ],
    "packages-dev": [
        {
<<<<<<< HEAD
            "name": "doctrine/annotations",
            "version": "v1.6.0",
            "source": {
                "type": "git",
                "url": "https://github.com/doctrine/annotations.git",
                "reference": "c7f2050c68a9ab0bdb0f98567ec08d80ea7d24d5"
            },
            "dist": {
                "type": "zip",
                "url": "https://api.github.com/repos/doctrine/annotations/zipball/c7f2050c68a9ab0bdb0f98567ec08d80ea7d24d5",
                "reference": "c7f2050c68a9ab0bdb0f98567ec08d80ea7d24d5",
                "shasum": ""
            },
            "require": {
                "doctrine/lexer": "1.*",
                "php": "^7.1"
            },
            "require-dev": {
                "doctrine/cache": "1.*",
                "phpunit/phpunit": "^6.4"
            },
            "type": "library",
            "extra": {
                "branch-alias": {
                    "dev-master": "1.6.x-dev"
                }
            },
            "autoload": {
                "psr-4": {
                    "Doctrine\\Common\\Annotations\\": "lib/Doctrine/Common/Annotations"
                }
            },
            "notification-url": "https://packagist.org/downloads/",
            "license": [
                "MIT"
            ],
            "authors": [
                {
                    "name": "Roman Borschel",
                    "email": "roman@code-factory.org"
                },
                {
                    "name": "Benjamin Eberlei",
                    "email": "kontakt@beberlei.de"
                },
                {
                    "name": "Guilherme Blanco",
                    "email": "guilhermeblanco@gmail.com"
                },
                {
                    "name": "Jonathan Wage",
                    "email": "jonwage@gmail.com"
                },
                {
                    "name": "Johannes Schmitt",
                    "email": "schmittjoh@gmail.com"
                }
            ],
            "description": "Docblock Annotations Parser",
            "homepage": "http://www.doctrine-project.org",
            "keywords": [
                "annotations",
                "docblock",
                "parser"
            ],
            "time": "2017-12-06T07:11:42+00:00"
        },
        {
            "name": "doctrine/cache",
            "version": "v1.7.1",
=======
            "name": "myclabs/deep-copy",
            "version": "1.7.0",
>>>>>>> c7f6abc2
            "source": {
                "type": "git",
                "url": "https://github.com/doctrine/cache.git",
                "reference": "b3217d58609e9c8e661cd41357a54d926c4a2a1a"
            },
            "dist": {
                "type": "zip",
                "url": "https://api.github.com/repos/doctrine/cache/zipball/b3217d58609e9c8e661cd41357a54d926c4a2a1a",
                "reference": "b3217d58609e9c8e661cd41357a54d926c4a2a1a",
                "shasum": ""
            },
            "require": {
                "php": "~7.1"
            },
            "conflict": {
                "doctrine/common": ">2.2,<2.4"
            },
            "require-dev": {
                "alcaeus/mongo-php-adapter": "^1.1",
                "mongodb/mongodb": "^1.1",
                "phpunit/phpunit": "^5.7",
                "predis/predis": "~1.0"
            },
            "suggest": {
                "alcaeus/mongo-php-adapter": "Required to use legacy MongoDB driver"
            },
            "type": "library",
            "extra": {
                "branch-alias": {
                    "dev-master": "1.7.x-dev"
                }
            },
            "autoload": {
                "psr-4": {
                    "Doctrine\\Common\\Cache\\": "lib/Doctrine/Common/Cache"
                }
            },
            "notification-url": "https://packagist.org/downloads/",
            "license": [
                "MIT"
            ],
            "authors": [
                {
                    "name": "Roman Borschel",
                    "email": "roman@code-factory.org"
                },
                {
                    "name": "Benjamin Eberlei",
                    "email": "kontakt@beberlei.de"
                },
                {
                    "name": "Guilherme Blanco",
                    "email": "guilhermeblanco@gmail.com"
                },
                {
                    "name": "Jonathan Wage",
                    "email": "jonwage@gmail.com"
                },
                {
                    "name": "Johannes Schmitt",
                    "email": "schmittjoh@gmail.com"
                }
            ],
            "description": "Caching library offering an object-oriented API for many cache backends",
            "homepage": "http://www.doctrine-project.org",
            "keywords": [
                "cache",
                "caching"
            ],
            "time": "2017-08-25T07:02:50+00:00"
        },
        {
            "name": "doctrine/collections",
            "version": "v1.5.0",
            "source": {
                "type": "git",
                "url": "https://github.com/doctrine/collections.git",
                "reference": "a01ee38fcd999f34d9bfbcee59dbda5105449cbf"
            },
            "dist": {
                "type": "zip",
                "url": "https://api.github.com/repos/doctrine/collections/zipball/a01ee38fcd999f34d9bfbcee59dbda5105449cbf",
                "reference": "a01ee38fcd999f34d9bfbcee59dbda5105449cbf",
                "shasum": ""
            },
            "require": {
                "php": "^7.1"
            },
            "require-dev": {
                "doctrine/coding-standard": "~0.1@dev",
                "phpunit/phpunit": "^5.7"
            },
            "type": "library",
            "extra": {
                "branch-alias": {
                    "dev-master": "1.3.x-dev"
                }
            },
            "autoload": {
                "psr-0": {
                    "Doctrine\\Common\\Collections\\": "lib/"
                }
            },
            "notification-url": "https://packagist.org/downloads/",
            "license": [
                "MIT"
            ],
            "authors": [
                {
                    "name": "Roman Borschel",
                    "email": "roman@code-factory.org"
                },
                {
                    "name": "Benjamin Eberlei",
                    "email": "kontakt@beberlei.de"
                },
                {
                    "name": "Guilherme Blanco",
                    "email": "guilhermeblanco@gmail.com"
                },
                {
                    "name": "Jonathan Wage",
                    "email": "jonwage@gmail.com"
                },
                {
                    "name": "Johannes Schmitt",
                    "email": "schmittjoh@gmail.com"
                }
            ],
            "description": "Collections Abstraction library",
            "homepage": "http://www.doctrine-project.org",
            "keywords": [
                "array",
                "collections",
                "iterator"
            ],
            "time": "2017-07-22T10:37:32+00:00"
        },
        {
            "name": "doctrine/common",
            "version": "v2.8.1",
            "source": {
                "type": "git",
                "url": "https://github.com/doctrine/common.git",
                "reference": "f68c297ce6455e8fd794aa8ffaf9fa458f6ade66"
            },
            "dist": {
                "type": "zip",
                "url": "https://api.github.com/repos/doctrine/common/zipball/f68c297ce6455e8fd794aa8ffaf9fa458f6ade66",
                "reference": "f68c297ce6455e8fd794aa8ffaf9fa458f6ade66",
                "shasum": ""
            },
            "require": {
                "doctrine/annotations": "1.*",
                "doctrine/cache": "1.*",
                "doctrine/collections": "1.*",
                "doctrine/inflector": "1.*",
                "doctrine/lexer": "1.*",
                "php": "~7.1"
            },
            "require-dev": {
                "phpunit/phpunit": "^5.7"
            },
            "type": "library",
            "extra": {
                "branch-alias": {
                    "dev-master": "2.8.x-dev"
                }
            },
            "autoload": {
                "psr-4": {
                    "Doctrine\\Common\\": "lib/Doctrine/Common"
                }
            },
            "notification-url": "https://packagist.org/downloads/",
            "license": [
                "MIT"
            ],
            "authors": [
                {
                    "name": "Roman Borschel",
                    "email": "roman@code-factory.org"
                },
                {
                    "name": "Benjamin Eberlei",
                    "email": "kontakt@beberlei.de"
                },
                {
                    "name": "Guilherme Blanco",
                    "email": "guilhermeblanco@gmail.com"
                },
                {
                    "name": "Jonathan Wage",
                    "email": "jonwage@gmail.com"
                },
                {
                    "name": "Johannes Schmitt",
                    "email": "schmittjoh@gmail.com"
                }
            ],
            "description": "Common Library for Doctrine projects",
            "homepage": "http://www.doctrine-project.org",
            "keywords": [
                "annotations",
                "collections",
                "eventmanager",
                "persistence",
                "spl"
            ],
            "time": "2017-08-31T08:43:38+00:00"
        },
        {
            "name": "doctrine/dbal",
            "version": "v2.6.3",
            "source": {
                "type": "git",
                "url": "https://github.com/doctrine/dbal.git",
                "reference": "e3eed9b1facbb0ced3a0995244843a189e7d1b13"
            },
            "dist": {
                "type": "zip",
                "url": "https://api.github.com/repos/doctrine/dbal/zipball/e3eed9b1facbb0ced3a0995244843a189e7d1b13",
                "reference": "e3eed9b1facbb0ced3a0995244843a189e7d1b13",
                "shasum": ""
            },
            "require": {
                "doctrine/common": "^2.7.1",
                "ext-pdo": "*",
                "php": "^7.1"
            },
            "require-dev": {
                "phpunit/phpunit": "^5.4.6",
                "phpunit/phpunit-mock-objects": "!=3.2.4,!=3.2.5",
                "symfony/console": "2.*||^3.0"
            },
            "suggest": {
                "symfony/console": "For helpful console commands such as SQL execution and import of files."
            },
            "bin": [
                "bin/doctrine-dbal"
            ],
            "type": "library",
            "extra": {
                "branch-alias": {
                    "dev-master": "2.6.x-dev"
                }
            },
            "autoload": {
                "psr-0": {
                    "Doctrine\\DBAL\\": "lib/"
                }
            },
            "notification-url": "https://packagist.org/downloads/",
            "license": [
                "MIT"
            ],
            "authors": [
                {
                    "name": "Roman Borschel",
                    "email": "roman@code-factory.org"
                },
                {
                    "name": "Benjamin Eberlei",
                    "email": "kontakt@beberlei.de"
                },
                {
                    "name": "Guilherme Blanco",
                    "email": "guilhermeblanco@gmail.com"
                },
                {
                    "name": "Jonathan Wage",
                    "email": "jonwage@gmail.com"
                }
            ],
            "description": "Database Abstraction Layer",
            "homepage": "http://www.doctrine-project.org",
            "keywords": [
                "database",
                "dbal",
                "persistence",
                "queryobject"
            ],
            "time": "2017-11-19T13:38:54+00:00"
        },
        {
            "name": "doctrine/instantiator",
            "version": "1.1.0",
            "source": {
                "type": "git",
                "url": "https://github.com/doctrine/instantiator.git",
                "reference": "185b8868aa9bf7159f5f953ed5afb2d7fcdc3bda"
            },
            "dist": {
                "type": "zip",
                "url": "https://api.github.com/repos/doctrine/instantiator/zipball/185b8868aa9bf7159f5f953ed5afb2d7fcdc3bda",
                "reference": "185b8868aa9bf7159f5f953ed5afb2d7fcdc3bda",
                "shasum": ""
            },
            "require": {
                "php": "^7.1"
            },
            "require-dev": {
                "athletic/athletic": "~0.1.8",
                "ext-pdo": "*",
                "ext-phar": "*",
                "phpunit/phpunit": "^6.2.3",
                "squizlabs/php_codesniffer": "^3.0.2"
            },
            "type": "library",
            "extra": {
                "branch-alias": {
                    "dev-master": "1.2.x-dev"
                }
            },
            "autoload": {
                "psr-4": {
                    "Doctrine\\Instantiator\\": "src/Doctrine/Instantiator/"
                }
            },
            "notification-url": "https://packagist.org/downloads/",
            "license": [
                "MIT"
            ],
            "authors": [
                {
                    "name": "Marco Pivetta",
                    "email": "ocramius@gmail.com",
                    "homepage": "http://ocramius.github.com/"
                }
            ],
            "description": "A small, lightweight utility to instantiate objects in PHP without invoking their constructors",
            "homepage": "https://github.com/doctrine/instantiator",
            "keywords": [
                "constructor",
                "instantiate"
            ],
            "time": "2017-07-22T11:58:36+00:00"
        },
        {
            "name": "doctrine/lexer",
            "version": "v1.0.1",
            "source": {
                "type": "git",
                "url": "https://github.com/doctrine/lexer.git",
                "reference": "83893c552fd2045dd78aef794c31e694c37c0b8c"
            },
            "dist": {
                "type": "zip",
                "url": "https://api.github.com/repos/doctrine/lexer/zipball/83893c552fd2045dd78aef794c31e694c37c0b8c",
                "reference": "83893c552fd2045dd78aef794c31e694c37c0b8c",
                "shasum": ""
            },
            "require": {
                "php": ">=5.3.2"
            },
            "type": "library",
            "extra": {
                "branch-alias": {
                    "dev-master": "1.0.x-dev"
                }
            },
            "autoload": {
                "psr-0": {
                    "Doctrine\\Common\\Lexer\\": "lib/"
                }
            },
            "notification-url": "https://packagist.org/downloads/",
            "license": [
                "MIT"
            ],
            "authors": [
                {
                    "name": "Roman Borschel",
                    "email": "roman@code-factory.org"
                },
                {
                    "name": "Guilherme Blanco",
                    "email": "guilhermeblanco@gmail.com"
                },
                {
                    "name": "Johannes Schmitt",
                    "email": "schmittjoh@gmail.com"
                }
            ],
            "description": "Base library for a lexer that can be used in Top-Down, Recursive Descent Parsers.",
            "homepage": "http://www.doctrine-project.org",
            "keywords": [
                "lexer",
                "parser"
            ],
            "time": "2014-09-09T13:34:57+00:00"
        },
        {
            "name": "doctrine/orm",
            "version": "v2.6.1",
            "source": {
                "type": "git",
                "url": "https://github.com/doctrine/doctrine2.git",
                "reference": "87ee409783a4a322b5597ebaae558661404055a7"
            },
            "dist": {
                "type": "zip",
                "url": "https://api.github.com/repos/doctrine/doctrine2/zipball/87ee409783a4a322b5597ebaae558661404055a7",
                "reference": "87ee409783a4a322b5597ebaae558661404055a7",
                "shasum": ""
            },
            "require": {
                "doctrine/annotations": "~1.5",
                "doctrine/cache": "~1.6",
                "doctrine/collections": "^1.4",
                "doctrine/common": "^2.7.1",
                "doctrine/dbal": "^2.6",
                "doctrine/instantiator": "~1.1",
                "ext-pdo": "*",
                "php": "^7.1",
                "symfony/console": "~3.0|~4.0"
            },
            "require-dev": {
                "doctrine/coding-standard": "^1.0",
                "phpunit/phpunit": "^6.5",
                "squizlabs/php_codesniffer": "^3.2",
                "symfony/yaml": "~3.4|~4.0"
            },
            "suggest": {
                "symfony/yaml": "If you want to use YAML Metadata Mapping Driver"
            },
            "bin": [
                "bin/doctrine"
            ],
            "type": "library",
            "extra": {
                "branch-alias": {
                    "dev-master": "2.6.x-dev"
                }
            },
            "autoload": {
                "psr-4": {
                    "Doctrine\\ORM\\": "lib/Doctrine/ORM"
                }
            },
            "notification-url": "https://packagist.org/downloads/",
            "license": [
                "MIT"
            ],
            "authors": [
                {
                    "name": "Roman Borschel",
                    "email": "roman@code-factory.org"
                },
                {
                    "name": "Benjamin Eberlei",
                    "email": "kontakt@beberlei.de"
                },
                {
                    "name": "Guilherme Blanco",
                    "email": "guilhermeblanco@gmail.com"
                },
                {
                    "name": "Jonathan Wage",
                    "email": "jonwage@gmail.com"
                },
                {
                    "name": "Marco Pivetta",
                    "email": "ocramius@gmail.com"
                }
            ],
            "description": "Object-Relational-Mapper for PHP",
            "homepage": "http://www.doctrine-project.org",
            "keywords": [
                "database",
                "orm"
            ],
            "time": "2018-02-27T07:30:56+00:00"
        },
        {
            "name": "illuminate/routing",
            "version": "v5.5.37",
            "source": {
                "type": "git",
                "url": "https://github.com/illuminate/routing.git",
                "reference": "badfc4a40799b89f25f83c92ffd117297899b6a2"
            },
            "dist": {
                "type": "zip",
                "url": "https://api.github.com/repos/illuminate/routing/zipball/badfc4a40799b89f25f83c92ffd117297899b6a2",
                "reference": "badfc4a40799b89f25f83c92ffd117297899b6a2",
                "shasum": ""
            },
            "require": {
                "illuminate/container": "5.5.*",
                "illuminate/contracts": "5.5.*",
                "illuminate/http": "5.5.*",
                "illuminate/pipeline": "5.5.*",
                "illuminate/session": "5.5.*",
                "illuminate/support": "5.5.*",
                "php": ">=7.0",
                "symfony/debug": "~3.3",
                "symfony/http-foundation": "~3.3",
                "symfony/http-kernel": "~3.3",
                "symfony/routing": "~3.3"
            },
            "suggest": {
                "illuminate/console": "Required to use the make commands (5.5.*).",
                "symfony/psr-http-message-bridge": "Required to psr7 bridging features (~1.0)."
            },
            "type": "library",
            "extra": {
                "branch-alias": {
                    "dev-master": "5.5-dev"
                }
            },
            "autoload": {
                "psr-4": {
                    "Illuminate\\Routing\\": ""
                }
            },
            "notification-url": "https://packagist.org/downloads/",
            "license": [
                "MIT"
            ],
            "authors": [
                {
                    "name": "Taylor Otwell",
                    "email": "taylor@laravel.com"
                }
            ],
            "description": "The Illuminate Routing package.",
            "homepage": "https://laravel.com",
            "time": "2018-01-05T19:39:35+00:00"
        },
        {
            "name": "laravel-doctrine/orm",
            "version": "1.4.5",
            "source": {
                "type": "git",
                "url": "https://github.com/laravel-doctrine/orm.git",
                "reference": "f5a7a622d67099df6941324c2283b6b63a5c240e"
            },
            "dist": {
                "type": "zip",
                "url": "https://api.github.com/repos/laravel-doctrine/orm/zipball/f5a7a622d67099df6941324c2283b6b63a5c240e",
                "reference": "f5a7a622d67099df6941324c2283b6b63a5c240e",
                "shasum": ""
            },
            "require": {
                "doctrine/orm": "2.5.*|2.6.*",
                "illuminate/auth": "5.5.*|5.6.*",
                "illuminate/console": "5.5.*|5.6.*",
                "illuminate/container": "5.5.*|5.6.*",
                "illuminate/contracts": "5.5.*|5.6.*",
                "illuminate/pagination": "5.5.*|5.6.*",
                "illuminate/routing": "5.5.*|5.6.*",
                "illuminate/support": "5.5.*|5.6.*",
                "illuminate/validation": "5.5.*|5.6.*",
                "illuminate/view": "5.5.*|5.6.*",
                "php": ">=7.0",
                "symfony/serializer": "^2.7|^3.0"
            },
            "require-dev": {
                "barryvdh/laravel-debugbar": "~2.0",
                "illuminate/log": "5.5.*|5.6.*",
                "illuminate/notifications": "5.5.*|5.6.*",
                "illuminate/queue": "5.5.*|5.6.*",
                "itsgoingd/clockwork": "~1.9",
                "mockery/mockery": "1.0.0-alpha1",
                "phpunit/phpunit": "~5.0"
            },
            "suggest": {
                "fzaninotto/faker": "Required to use the entity factory builder (~1.4).",
                "laravel-doctrine/acl": "to integrate Doctrine roles & permissions with Laravel's Authorization system (~1.0)",
                "laravel-doctrine/extensions": "to add Behavioral and Query/Type Extensions for Laravel Doctrine (~1.0)",
                "laravel-doctrine/fluent": "Fluent mapping driver (alternative to xml, yaml, ... (~1.1).",
                "laravel-doctrine/migrations": "to add support for migrations in Laravel Doctrine (~1.0)",
                "yajra/laravel-oci8": "Support for Laravel native queue and session database drivers in Oracle (~2.0)."
            },
            "type": "library",
            "extra": {
                "laravel": {
                    "providers": [
                        "LaravelDoctrine\\ORM\\DoctrineServiceProvider"
                    ],
                    "aliases": {
                        "Registry": "LaravelDoctrine\\ORM\\Facades\\Registry",
                        "Doctrine": "LaravelDoctrine\\ORM\\Facades\\Doctrine",
                        "EntityManager": "LaravelDoctrine\\ORM\\Facades\\EntityManager"
                    }
                }
            },
            "autoload": {
                "psr-4": {
                    "LaravelDoctrine\\ORM\\": "src/"
                },
                "files": [
                    "src/helpers.php"
                ]
            },
            "notification-url": "https://packagist.org/downloads/",
            "license": [
                "MIT"
            ],
            "authors": [
                {
                    "name": "Patrick Brouwers",
                    "email": "patrick@maatwebsite.nl"
                }
            ],
            "description": "A Doctrine ORM bridge for Laravel 5",
            "keywords": [
                "data mapper",
                "database",
                "doctrine",
                "laravel",
                "orm"
            ],
            "time": "2018-02-27T12:53:16+00:00"
        },
        {
            "name": "myclabs/deep-copy",
            "version": "1.7.0",
            "source": {
                "type": "git",
                "url": "https://github.com/myclabs/DeepCopy.git",
                "reference": "3b8a3a99ba1f6a3952ac2747d989303cbd6b7a3e"
            },
            "dist": {
                "type": "zip",
                "url": "https://api.github.com/repos/myclabs/DeepCopy/zipball/3b8a3a99ba1f6a3952ac2747d989303cbd6b7a3e",
                "reference": "3b8a3a99ba1f6a3952ac2747d989303cbd6b7a3e",
                "shasum": ""
            },
            "require": {
                "php": "^5.6 || ^7.0"
            },
            "require-dev": {
                "doctrine/collections": "^1.0",
                "doctrine/common": "^2.6",
                "phpunit/phpunit": "^4.1"
            },
            "type": "library",
            "autoload": {
                "psr-4": {
                    "DeepCopy\\": "src/DeepCopy/"
                },
                "files": [
                    "src/DeepCopy/deep_copy.php"
                ]
            },
            "notification-url": "https://packagist.org/downloads/",
            "license": [
                "MIT"
            ],
            "description": "Create deep copies (clones) of your objects",
            "keywords": [
                "clone",
                "copy",
                "duplicate",
                "object",
                "object graph"
            ],
            "time": "2017-10-19T19:58:43+00:00"
        },
        {
            "name": "phar-io/manifest",
            "version": "1.0.1",
            "source": {
                "type": "git",
                "url": "https://github.com/phar-io/manifest.git",
                "reference": "2df402786ab5368a0169091f61a7c1e0eb6852d0"
            },
            "dist": {
                "type": "zip",
                "url": "https://api.github.com/repos/phar-io/manifest/zipball/2df402786ab5368a0169091f61a7c1e0eb6852d0",
                "reference": "2df402786ab5368a0169091f61a7c1e0eb6852d0",
                "shasum": ""
            },
            "require": {
                "ext-dom": "*",
                "ext-phar": "*",
                "phar-io/version": "^1.0.1",
                "php": "^5.6 || ^7.0"
            },
            "type": "library",
            "extra": {
                "branch-alias": {
                    "dev-master": "1.0.x-dev"
                }
            },
            "autoload": {
                "classmap": [
                    "src/"
                ]
            },
            "notification-url": "https://packagist.org/downloads/",
            "license": [
                "BSD-3-Clause"
            ],
            "authors": [
                {
                    "name": "Arne Blankerts",
                    "email": "arne@blankerts.de",
                    "role": "Developer"
                },
                {
                    "name": "Sebastian Heuer",
                    "email": "sebastian@phpeople.de",
                    "role": "Developer"
                },
                {
                    "name": "Sebastian Bergmann",
                    "email": "sebastian@phpunit.de",
                    "role": "Developer"
                }
            ],
            "description": "Component for reading phar.io manifest information from a PHP Archive (PHAR)",
            "time": "2017-03-05T18:14:27+00:00"
        },
        {
            "name": "phar-io/version",
            "version": "1.0.1",
            "source": {
                "type": "git",
                "url": "https://github.com/phar-io/version.git",
                "reference": "a70c0ced4be299a63d32fa96d9281d03e94041df"
            },
            "dist": {
                "type": "zip",
                "url": "https://api.github.com/repos/phar-io/version/zipball/a70c0ced4be299a63d32fa96d9281d03e94041df",
                "reference": "a70c0ced4be299a63d32fa96d9281d03e94041df",
                "shasum": ""
            },
            "require": {
                "php": "^5.6 || ^7.0"
            },
            "type": "library",
            "autoload": {
                "classmap": [
                    "src/"
                ]
            },
            "notification-url": "https://packagist.org/downloads/",
            "license": [
                "BSD-3-Clause"
            ],
            "authors": [
                {
                    "name": "Arne Blankerts",
                    "email": "arne@blankerts.de",
                    "role": "Developer"
                },
                {
                    "name": "Sebastian Heuer",
                    "email": "sebastian@phpeople.de",
                    "role": "Developer"
                },
                {
                    "name": "Sebastian Bergmann",
                    "email": "sebastian@phpunit.de",
                    "role": "Developer"
                }
            ],
            "description": "Library for handling version information and constraints",
            "time": "2017-03-05T17:38:23+00:00"
        },
        {
            "name": "phpdocumentor/reflection-common",
            "version": "1.0.1",
            "source": {
                "type": "git",
                "url": "https://github.com/phpDocumentor/ReflectionCommon.git",
                "reference": "21bdeb5f65d7ebf9f43b1b25d404f87deab5bfb6"
            },
            "dist": {
                "type": "zip",
                "url": "https://api.github.com/repos/phpDocumentor/ReflectionCommon/zipball/21bdeb5f65d7ebf9f43b1b25d404f87deab5bfb6",
                "reference": "21bdeb5f65d7ebf9f43b1b25d404f87deab5bfb6",
                "shasum": ""
            },
            "require": {
                "php": ">=5.5"
            },
            "require-dev": {
                "phpunit/phpunit": "^4.6"
            },
            "type": "library",
            "extra": {
                "branch-alias": {
                    "dev-master": "1.0.x-dev"
                }
            },
            "autoload": {
                "psr-4": {
                    "phpDocumentor\\Reflection\\": [
                        "src"
                    ]
                }
            },
            "notification-url": "https://packagist.org/downloads/",
            "license": [
                "MIT"
            ],
            "authors": [
                {
                    "name": "Jaap van Otterdijk",
                    "email": "opensource@ijaap.nl"
                }
            ],
            "description": "Common reflection classes used by phpdocumentor to reflect the code structure",
            "homepage": "http://www.phpdoc.org",
            "keywords": [
                "FQSEN",
                "phpDocumentor",
                "phpdoc",
                "reflection",
                "static analysis"
            ],
            "time": "2017-09-11T18:02:19+00:00"
        },
        {
            "name": "phpdocumentor/reflection-docblock",
            "version": "4.3.0",
            "source": {
                "type": "git",
                "url": "https://github.com/phpDocumentor/ReflectionDocBlock.git",
                "reference": "94fd0001232e47129dd3504189fa1c7225010d08"
            },
            "dist": {
                "type": "zip",
                "url": "https://api.github.com/repos/phpDocumentor/ReflectionDocBlock/zipball/94fd0001232e47129dd3504189fa1c7225010d08",
                "reference": "94fd0001232e47129dd3504189fa1c7225010d08",
                "shasum": ""
            },
            "require": {
                "php": "^7.0",
                "phpdocumentor/reflection-common": "^1.0.0",
                "phpdocumentor/type-resolver": "^0.4.0",
                "webmozart/assert": "^1.0"
            },
            "require-dev": {
                "doctrine/instantiator": "~1.0.5",
                "mockery/mockery": "^1.0",
                "phpunit/phpunit": "^6.4"
            },
            "type": "library",
            "extra": {
                "branch-alias": {
                    "dev-master": "4.x-dev"
                }
            },
            "autoload": {
                "psr-4": {
                    "phpDocumentor\\Reflection\\": [
                        "src/"
                    ]
                }
            },
            "notification-url": "https://packagist.org/downloads/",
            "license": [
                "MIT"
            ],
            "authors": [
                {
                    "name": "Mike van Riel",
                    "email": "me@mikevanriel.com"
                }
            ],
            "description": "With this component, a library can provide support for annotations via DocBlocks or otherwise retrieve information that is embedded in a DocBlock.",
            "time": "2017-11-30T07:14:17+00:00"
        },
        {
            "name": "phpdocumentor/type-resolver",
            "version": "0.4.0",
            "source": {
                "type": "git",
                "url": "https://github.com/phpDocumentor/TypeResolver.git",
                "reference": "9c977708995954784726e25d0cd1dddf4e65b0f7"
            },
            "dist": {
                "type": "zip",
                "url": "https://api.github.com/repos/phpDocumentor/TypeResolver/zipball/9c977708995954784726e25d0cd1dddf4e65b0f7",
                "reference": "9c977708995954784726e25d0cd1dddf4e65b0f7",
                "shasum": ""
            },
            "require": {
                "php": "^5.5 || ^7.0",
                "phpdocumentor/reflection-common": "^1.0"
            },
            "require-dev": {
                "mockery/mockery": "^0.9.4",
                "phpunit/phpunit": "^5.2||^4.8.24"
            },
            "type": "library",
            "extra": {
                "branch-alias": {
                    "dev-master": "1.0.x-dev"
                }
            },
            "autoload": {
                "psr-4": {
                    "phpDocumentor\\Reflection\\": [
                        "src/"
                    ]
                }
            },
            "notification-url": "https://packagist.org/downloads/",
            "license": [
                "MIT"
            ],
            "authors": [
                {
                    "name": "Mike van Riel",
                    "email": "me@mikevanriel.com"
                }
            ],
            "time": "2017-07-14T14:27:02+00:00"
        },
        {
            "name": "phpspec/prophecy",
            "version": "1.7.5",
            "source": {
                "type": "git",
                "url": "https://github.com/phpspec/prophecy.git",
                "reference": "dfd6be44111a7c41c2e884a336cc4f461b3b2401"
            },
            "dist": {
                "type": "zip",
                "url": "https://api.github.com/repos/phpspec/prophecy/zipball/dfd6be44111a7c41c2e884a336cc4f461b3b2401",
                "reference": "dfd6be44111a7c41c2e884a336cc4f461b3b2401",
                "shasum": ""
            },
            "require": {
                "doctrine/instantiator": "^1.0.2",
                "php": "^5.3|^7.0",
                "phpdocumentor/reflection-docblock": "^2.0|^3.0.2|^4.0",
                "sebastian/comparator": "^1.1|^2.0",
                "sebastian/recursion-context": "^1.0|^2.0|^3.0"
            },
            "require-dev": {
                "phpspec/phpspec": "^2.5|^3.2",
                "phpunit/phpunit": "^4.8.35 || ^5.7 || ^6.5"
            },
            "type": "library",
            "extra": {
                "branch-alias": {
                    "dev-master": "1.7.x-dev"
                }
            },
            "autoload": {
                "psr-0": {
                    "Prophecy\\": "src/"
                }
            },
            "notification-url": "https://packagist.org/downloads/",
            "license": [
                "MIT"
            ],
            "authors": [
                {
                    "name": "Konstantin Kudryashov",
                    "email": "ever.zet@gmail.com",
                    "homepage": "http://everzet.com"
                },
                {
                    "name": "Marcello Duarte",
                    "email": "marcello.duarte@gmail.com"
                }
            ],
            "description": "Highly opinionated mocking framework for PHP 5.3+",
            "homepage": "https://github.com/phpspec/prophecy",
            "keywords": [
                "Double",
                "Dummy",
                "fake",
                "mock",
                "spy",
                "stub"
            ],
            "time": "2018-02-19T10:16:54+00:00"
        },
        {
            "name": "phpunit/php-code-coverage",
            "version": "5.3.0",
            "source": {
                "type": "git",
                "url": "https://github.com/sebastianbergmann/php-code-coverage.git",
                "reference": "661f34d0bd3f1a7225ef491a70a020ad23a057a1"
            },
            "dist": {
                "type": "zip",
                "url": "https://api.github.com/repos/sebastianbergmann/php-code-coverage/zipball/661f34d0bd3f1a7225ef491a70a020ad23a057a1",
                "reference": "661f34d0bd3f1a7225ef491a70a020ad23a057a1",
                "shasum": ""
            },
            "require": {
                "ext-dom": "*",
                "ext-xmlwriter": "*",
                "php": "^7.0",
                "phpunit/php-file-iterator": "^1.4.2",
                "phpunit/php-text-template": "^1.2.1",
                "phpunit/php-token-stream": "^2.0.1",
                "sebastian/code-unit-reverse-lookup": "^1.0.1",
                "sebastian/environment": "^3.0",
                "sebastian/version": "^2.0.1",
                "theseer/tokenizer": "^1.1"
            },
            "require-dev": {
                "phpunit/phpunit": "^6.0"
            },
            "suggest": {
                "ext-xdebug": "^2.5.5"
            },
            "type": "library",
            "extra": {
                "branch-alias": {
                    "dev-master": "5.3.x-dev"
                }
            },
            "autoload": {
                "classmap": [
                    "src/"
                ]
            },
            "notification-url": "https://packagist.org/downloads/",
            "license": [
                "BSD-3-Clause"
            ],
            "authors": [
                {
                    "name": "Sebastian Bergmann",
                    "email": "sebastian@phpunit.de",
                    "role": "lead"
                }
            ],
            "description": "Library that provides collection, processing, and rendering functionality for PHP code coverage information.",
            "homepage": "https://github.com/sebastianbergmann/php-code-coverage",
            "keywords": [
                "coverage",
                "testing",
                "xunit"
            ],
            "time": "2017-12-06T09:29:45+00:00"
        },
        {
            "name": "phpunit/php-file-iterator",
            "version": "1.4.5",
            "source": {
                "type": "git",
                "url": "https://github.com/sebastianbergmann/php-file-iterator.git",
                "reference": "730b01bc3e867237eaac355e06a36b85dd93a8b4"
            },
            "dist": {
                "type": "zip",
                "url": "https://api.github.com/repos/sebastianbergmann/php-file-iterator/zipball/730b01bc3e867237eaac355e06a36b85dd93a8b4",
                "reference": "730b01bc3e867237eaac355e06a36b85dd93a8b4",
                "shasum": ""
            },
            "require": {
                "php": ">=5.3.3"
            },
            "type": "library",
            "extra": {
                "branch-alias": {
                    "dev-master": "1.4.x-dev"
                }
            },
            "autoload": {
                "classmap": [
                    "src/"
                ]
            },
            "notification-url": "https://packagist.org/downloads/",
            "license": [
                "BSD-3-Clause"
            ],
            "authors": [
                {
                    "name": "Sebastian Bergmann",
                    "email": "sb@sebastian-bergmann.de",
                    "role": "lead"
                }
            ],
            "description": "FilterIterator implementation that filters files based on a list of suffixes.",
            "homepage": "https://github.com/sebastianbergmann/php-file-iterator/",
            "keywords": [
                "filesystem",
                "iterator"
            ],
            "time": "2017-11-27T13:52:08+00:00"
        },
        {
            "name": "phpunit/php-text-template",
            "version": "1.2.1",
            "source": {
                "type": "git",
                "url": "https://github.com/sebastianbergmann/php-text-template.git",
                "reference": "31f8b717e51d9a2afca6c9f046f5d69fc27c8686"
            },
            "dist": {
                "type": "zip",
                "url": "https://api.github.com/repos/sebastianbergmann/php-text-template/zipball/31f8b717e51d9a2afca6c9f046f5d69fc27c8686",
                "reference": "31f8b717e51d9a2afca6c9f046f5d69fc27c8686",
                "shasum": ""
            },
            "require": {
                "php": ">=5.3.3"
            },
            "type": "library",
            "autoload": {
                "classmap": [
                    "src/"
                ]
            },
            "notification-url": "https://packagist.org/downloads/",
            "license": [
                "BSD-3-Clause"
            ],
            "authors": [
                {
                    "name": "Sebastian Bergmann",
                    "email": "sebastian@phpunit.de",
                    "role": "lead"
                }
            ],
            "description": "Simple template engine.",
            "homepage": "https://github.com/sebastianbergmann/php-text-template/",
            "keywords": [
                "template"
            ],
            "time": "2015-06-21T13:50:34+00:00"
        },
        {
            "name": "phpunit/php-timer",
            "version": "1.0.9",
            "source": {
                "type": "git",
                "url": "https://github.com/sebastianbergmann/php-timer.git",
                "reference": "3dcf38ca72b158baf0bc245e9184d3fdffa9c46f"
            },
            "dist": {
                "type": "zip",
                "url": "https://api.github.com/repos/sebastianbergmann/php-timer/zipball/3dcf38ca72b158baf0bc245e9184d3fdffa9c46f",
                "reference": "3dcf38ca72b158baf0bc245e9184d3fdffa9c46f",
                "shasum": ""
            },
            "require": {
                "php": "^5.3.3 || ^7.0"
            },
            "require-dev": {
                "phpunit/phpunit": "^4.8.35 || ^5.7 || ^6.0"
            },
            "type": "library",
            "extra": {
                "branch-alias": {
                    "dev-master": "1.0-dev"
                }
            },
            "autoload": {
                "classmap": [
                    "src/"
                ]
            },
            "notification-url": "https://packagist.org/downloads/",
            "license": [
                "BSD-3-Clause"
            ],
            "authors": [
                {
                    "name": "Sebastian Bergmann",
                    "email": "sb@sebastian-bergmann.de",
                    "role": "lead"
                }
            ],
            "description": "Utility class for timing",
            "homepage": "https://github.com/sebastianbergmann/php-timer/",
            "keywords": [
                "timer"
            ],
            "time": "2017-02-26T11:10:40+00:00"
        },
        {
            "name": "phpunit/php-token-stream",
            "version": "2.0.2",
            "source": {
                "type": "git",
                "url": "https://github.com/sebastianbergmann/php-token-stream.git",
                "reference": "791198a2c6254db10131eecfe8c06670700904db"
            },
            "dist": {
                "type": "zip",
                "url": "https://api.github.com/repos/sebastianbergmann/php-token-stream/zipball/791198a2c6254db10131eecfe8c06670700904db",
                "reference": "791198a2c6254db10131eecfe8c06670700904db",
                "shasum": ""
            },
            "require": {
                "ext-tokenizer": "*",
                "php": "^7.0"
            },
            "require-dev": {
                "phpunit/phpunit": "^6.2.4"
            },
            "type": "library",
            "extra": {
                "branch-alias": {
                    "dev-master": "2.0-dev"
                }
            },
            "autoload": {
                "classmap": [
                    "src/"
                ]
            },
            "notification-url": "https://packagist.org/downloads/",
            "license": [
                "BSD-3-Clause"
            ],
            "authors": [
                {
                    "name": "Sebastian Bergmann",
                    "email": "sebastian@phpunit.de"
                }
            ],
            "description": "Wrapper around PHP's tokenizer extension.",
            "homepage": "https://github.com/sebastianbergmann/php-token-stream/",
            "keywords": [
                "tokenizer"
            ],
            "time": "2017-11-27T05:48:46+00:00"
        },
        {
            "name": "phpunit/phpunit",
            "version": "6.5.7",
            "source": {
                "type": "git",
                "url": "https://github.com/sebastianbergmann/phpunit.git",
                "reference": "6bd77b57707c236833d2b57b968e403df060c9d9"
            },
            "dist": {
                "type": "zip",
                "url": "https://api.github.com/repos/sebastianbergmann/phpunit/zipball/6bd77b57707c236833d2b57b968e403df060c9d9",
                "reference": "6bd77b57707c236833d2b57b968e403df060c9d9",
                "shasum": ""
            },
            "require": {
                "ext-dom": "*",
                "ext-json": "*",
                "ext-libxml": "*",
                "ext-mbstring": "*",
                "ext-xml": "*",
                "myclabs/deep-copy": "^1.6.1",
                "phar-io/manifest": "^1.0.1",
                "phar-io/version": "^1.0",
                "php": "^7.0",
                "phpspec/prophecy": "^1.7",
                "phpunit/php-code-coverage": "^5.3",
                "phpunit/php-file-iterator": "^1.4.3",
                "phpunit/php-text-template": "^1.2.1",
                "phpunit/php-timer": "^1.0.9",
                "phpunit/phpunit-mock-objects": "^5.0.5",
                "sebastian/comparator": "^2.1",
                "sebastian/diff": "^2.0",
                "sebastian/environment": "^3.1",
                "sebastian/exporter": "^3.1",
                "sebastian/global-state": "^2.0",
                "sebastian/object-enumerator": "^3.0.3",
                "sebastian/resource-operations": "^1.0",
                "sebastian/version": "^2.0.1"
            },
            "conflict": {
                "phpdocumentor/reflection-docblock": "3.0.2",
                "phpunit/dbunit": "<3.0"
            },
            "require-dev": {
                "ext-pdo": "*"
            },
            "suggest": {
                "ext-xdebug": "*",
                "phpunit/php-invoker": "^1.1"
            },
            "bin": [
                "phpunit"
            ],
            "type": "library",
            "extra": {
                "branch-alias": {
                    "dev-master": "6.5.x-dev"
                }
            },
            "autoload": {
                "classmap": [
                    "src/"
                ]
            },
            "notification-url": "https://packagist.org/downloads/",
            "license": [
                "BSD-3-Clause"
            ],
            "authors": [
                {
                    "name": "Sebastian Bergmann",
                    "email": "sebastian@phpunit.de",
                    "role": "lead"
                }
            ],
            "description": "The PHP Unit Testing framework.",
            "homepage": "https://phpunit.de/",
            "keywords": [
                "phpunit",
                "testing",
                "xunit"
            ],
            "time": "2018-02-26T07:01:09+00:00"
        },
        {
            "name": "phpunit/phpunit-mock-objects",
            "version": "5.0.6",
            "source": {
                "type": "git",
                "url": "https://github.com/sebastianbergmann/phpunit-mock-objects.git",
                "reference": "33fd41a76e746b8fa96d00b49a23dadfa8334cdf"
            },
            "dist": {
                "type": "zip",
                "url": "https://api.github.com/repos/sebastianbergmann/phpunit-mock-objects/zipball/33fd41a76e746b8fa96d00b49a23dadfa8334cdf",
                "reference": "33fd41a76e746b8fa96d00b49a23dadfa8334cdf",
                "shasum": ""
            },
            "require": {
                "doctrine/instantiator": "^1.0.5",
                "php": "^7.0",
                "phpunit/php-text-template": "^1.2.1",
                "sebastian/exporter": "^3.1"
            },
            "conflict": {
                "phpunit/phpunit": "<6.0"
            },
            "require-dev": {
                "phpunit/phpunit": "^6.5"
            },
            "suggest": {
                "ext-soap": "*"
            },
            "type": "library",
            "extra": {
                "branch-alias": {
                    "dev-master": "5.0.x-dev"
                }
            },
            "autoload": {
                "classmap": [
                    "src/"
                ]
            },
            "notification-url": "https://packagist.org/downloads/",
            "license": [
                "BSD-3-Clause"
            ],
            "authors": [
                {
                    "name": "Sebastian Bergmann",
                    "email": "sebastian@phpunit.de",
                    "role": "lead"
                }
            ],
            "description": "Mock Object library for PHPUnit",
            "homepage": "https://github.com/sebastianbergmann/phpunit-mock-objects/",
            "keywords": [
                "mock",
                "xunit"
            ],
            "time": "2018-01-06T05:45:45+00:00"
        },
        {
            "name": "sebastian/code-unit-reverse-lookup",
            "version": "1.0.1",
            "source": {
                "type": "git",
                "url": "https://github.com/sebastianbergmann/code-unit-reverse-lookup.git",
                "reference": "4419fcdb5eabb9caa61a27c7a1db532a6b55dd18"
            },
            "dist": {
                "type": "zip",
                "url": "https://api.github.com/repos/sebastianbergmann/code-unit-reverse-lookup/zipball/4419fcdb5eabb9caa61a27c7a1db532a6b55dd18",
                "reference": "4419fcdb5eabb9caa61a27c7a1db532a6b55dd18",
                "shasum": ""
            },
            "require": {
                "php": "^5.6 || ^7.0"
            },
            "require-dev": {
                "phpunit/phpunit": "^5.7 || ^6.0"
            },
            "type": "library",
            "extra": {
                "branch-alias": {
                    "dev-master": "1.0.x-dev"
                }
            },
            "autoload": {
                "classmap": [
                    "src/"
                ]
            },
            "notification-url": "https://packagist.org/downloads/",
            "license": [
                "BSD-3-Clause"
            ],
            "authors": [
                {
                    "name": "Sebastian Bergmann",
                    "email": "sebastian@phpunit.de"
                }
            ],
            "description": "Looks up which function or method a line of code belongs to",
            "homepage": "https://github.com/sebastianbergmann/code-unit-reverse-lookup/",
            "time": "2017-03-04T06:30:41+00:00"
        },
        {
            "name": "sebastian/comparator",
            "version": "2.1.3",
            "source": {
                "type": "git",
                "url": "https://github.com/sebastianbergmann/comparator.git",
                "reference": "34369daee48eafb2651bea869b4b15d75ccc35f9"
            },
            "dist": {
                "type": "zip",
                "url": "https://api.github.com/repos/sebastianbergmann/comparator/zipball/34369daee48eafb2651bea869b4b15d75ccc35f9",
                "reference": "34369daee48eafb2651bea869b4b15d75ccc35f9",
                "shasum": ""
            },
            "require": {
                "php": "^7.0",
                "sebastian/diff": "^2.0 || ^3.0",
                "sebastian/exporter": "^3.1"
            },
            "require-dev": {
                "phpunit/phpunit": "^6.4"
            },
            "type": "library",
            "extra": {
                "branch-alias": {
                    "dev-master": "2.1.x-dev"
                }
            },
            "autoload": {
                "classmap": [
                    "src/"
                ]
            },
            "notification-url": "https://packagist.org/downloads/",
            "license": [
                "BSD-3-Clause"
            ],
            "authors": [
                {
                    "name": "Jeff Welch",
                    "email": "whatthejeff@gmail.com"
                },
                {
                    "name": "Volker Dusch",
                    "email": "github@wallbash.com"
                },
                {
                    "name": "Bernhard Schussek",
                    "email": "bschussek@2bepublished.at"
                },
                {
                    "name": "Sebastian Bergmann",
                    "email": "sebastian@phpunit.de"
                }
            ],
            "description": "Provides the functionality to compare PHP values for equality",
            "homepage": "https://github.com/sebastianbergmann/comparator",
            "keywords": [
                "comparator",
                "compare",
                "equality"
            ],
            "time": "2018-02-01T13:46:46+00:00"
        },
        {
            "name": "sebastian/diff",
            "version": "2.0.1",
            "source": {
                "type": "git",
                "url": "https://github.com/sebastianbergmann/diff.git",
                "reference": "347c1d8b49c5c3ee30c7040ea6fc446790e6bddd"
            },
            "dist": {
                "type": "zip",
                "url": "https://api.github.com/repos/sebastianbergmann/diff/zipball/347c1d8b49c5c3ee30c7040ea6fc446790e6bddd",
                "reference": "347c1d8b49c5c3ee30c7040ea6fc446790e6bddd",
                "shasum": ""
            },
            "require": {
                "php": "^7.0"
            },
            "require-dev": {
                "phpunit/phpunit": "^6.2"
            },
            "type": "library",
            "extra": {
                "branch-alias": {
                    "dev-master": "2.0-dev"
                }
            },
            "autoload": {
                "classmap": [
                    "src/"
                ]
            },
            "notification-url": "https://packagist.org/downloads/",
            "license": [
                "BSD-3-Clause"
            ],
            "authors": [
                {
                    "name": "Kore Nordmann",
                    "email": "mail@kore-nordmann.de"
                },
                {
                    "name": "Sebastian Bergmann",
                    "email": "sebastian@phpunit.de"
                }
            ],
            "description": "Diff implementation",
            "homepage": "https://github.com/sebastianbergmann/diff",
            "keywords": [
                "diff"
            ],
            "time": "2017-08-03T08:09:46+00:00"
        },
        {
            "name": "sebastian/environment",
            "version": "3.1.0",
            "source": {
                "type": "git",
                "url": "https://github.com/sebastianbergmann/environment.git",
                "reference": "cd0871b3975fb7fc44d11314fd1ee20925fce4f5"
            },
            "dist": {
                "type": "zip",
                "url": "https://api.github.com/repos/sebastianbergmann/environment/zipball/cd0871b3975fb7fc44d11314fd1ee20925fce4f5",
                "reference": "cd0871b3975fb7fc44d11314fd1ee20925fce4f5",
                "shasum": ""
            },
            "require": {
                "php": "^7.0"
            },
            "require-dev": {
                "phpunit/phpunit": "^6.1"
            },
            "type": "library",
            "extra": {
                "branch-alias": {
                    "dev-master": "3.1.x-dev"
                }
            },
            "autoload": {
                "classmap": [
                    "src/"
                ]
            },
            "notification-url": "https://packagist.org/downloads/",
            "license": [
                "BSD-3-Clause"
            ],
            "authors": [
                {
                    "name": "Sebastian Bergmann",
                    "email": "sebastian@phpunit.de"
                }
            ],
            "description": "Provides functionality to handle HHVM/PHP environments",
            "homepage": "http://www.github.com/sebastianbergmann/environment",
            "keywords": [
                "Xdebug",
                "environment",
                "hhvm"
            ],
            "time": "2017-07-01T08:51:00+00:00"
        },
        {
            "name": "sebastian/exporter",
            "version": "3.1.0",
            "source": {
                "type": "git",
                "url": "https://github.com/sebastianbergmann/exporter.git",
                "reference": "234199f4528de6d12aaa58b612e98f7d36adb937"
            },
            "dist": {
                "type": "zip",
                "url": "https://api.github.com/repos/sebastianbergmann/exporter/zipball/234199f4528de6d12aaa58b612e98f7d36adb937",
                "reference": "234199f4528de6d12aaa58b612e98f7d36adb937",
                "shasum": ""
            },
            "require": {
                "php": "^7.0",
                "sebastian/recursion-context": "^3.0"
            },
            "require-dev": {
                "ext-mbstring": "*",
                "phpunit/phpunit": "^6.0"
            },
            "type": "library",
            "extra": {
                "branch-alias": {
                    "dev-master": "3.1.x-dev"
                }
            },
            "autoload": {
                "classmap": [
                    "src/"
                ]
            },
            "notification-url": "https://packagist.org/downloads/",
            "license": [
                "BSD-3-Clause"
            ],
            "authors": [
                {
                    "name": "Jeff Welch",
                    "email": "whatthejeff@gmail.com"
                },
                {
                    "name": "Volker Dusch",
                    "email": "github@wallbash.com"
                },
                {
                    "name": "Bernhard Schussek",
                    "email": "bschussek@2bepublished.at"
                },
                {
                    "name": "Sebastian Bergmann",
                    "email": "sebastian@phpunit.de"
                },
                {
                    "name": "Adam Harvey",
                    "email": "aharvey@php.net"
                }
            ],
            "description": "Provides the functionality to export PHP variables for visualization",
            "homepage": "http://www.github.com/sebastianbergmann/exporter",
            "keywords": [
                "export",
                "exporter"
            ],
            "time": "2017-04-03T13:19:02+00:00"
        },
        {
            "name": "sebastian/global-state",
            "version": "2.0.0",
            "source": {
                "type": "git",
                "url": "https://github.com/sebastianbergmann/global-state.git",
                "reference": "e8ba02eed7bbbb9e59e43dedd3dddeff4a56b0c4"
            },
            "dist": {
                "type": "zip",
                "url": "https://api.github.com/repos/sebastianbergmann/global-state/zipball/e8ba02eed7bbbb9e59e43dedd3dddeff4a56b0c4",
                "reference": "e8ba02eed7bbbb9e59e43dedd3dddeff4a56b0c4",
                "shasum": ""
            },
            "require": {
                "php": "^7.0"
            },
            "require-dev": {
                "phpunit/phpunit": "^6.0"
            },
            "suggest": {
                "ext-uopz": "*"
            },
            "type": "library",
            "extra": {
                "branch-alias": {
                    "dev-master": "2.0-dev"
                }
            },
            "autoload": {
                "classmap": [
                    "src/"
                ]
            },
            "notification-url": "https://packagist.org/downloads/",
            "license": [
                "BSD-3-Clause"
            ],
            "authors": [
                {
                    "name": "Sebastian Bergmann",
                    "email": "sebastian@phpunit.de"
                }
            ],
            "description": "Snapshotting of global state",
            "homepage": "http://www.github.com/sebastianbergmann/global-state",
            "keywords": [
                "global state"
            ],
            "time": "2017-04-27T15:39:26+00:00"
        },
        {
            "name": "sebastian/object-enumerator",
            "version": "3.0.3",
            "source": {
                "type": "git",
                "url": "https://github.com/sebastianbergmann/object-enumerator.git",
                "reference": "7cfd9e65d11ffb5af41198476395774d4c8a84c5"
            },
            "dist": {
                "type": "zip",
                "url": "https://api.github.com/repos/sebastianbergmann/object-enumerator/zipball/7cfd9e65d11ffb5af41198476395774d4c8a84c5",
                "reference": "7cfd9e65d11ffb5af41198476395774d4c8a84c5",
                "shasum": ""
            },
            "require": {
                "php": "^7.0",
                "sebastian/object-reflector": "^1.1.1",
                "sebastian/recursion-context": "^3.0"
            },
            "require-dev": {
                "phpunit/phpunit": "^6.0"
            },
            "type": "library",
            "extra": {
                "branch-alias": {
                    "dev-master": "3.0.x-dev"
                }
            },
            "autoload": {
                "classmap": [
                    "src/"
                ]
            },
            "notification-url": "https://packagist.org/downloads/",
            "license": [
                "BSD-3-Clause"
            ],
            "authors": [
                {
                    "name": "Sebastian Bergmann",
                    "email": "sebastian@phpunit.de"
                }
            ],
            "description": "Traverses array structures and object graphs to enumerate all referenced objects",
            "homepage": "https://github.com/sebastianbergmann/object-enumerator/",
            "time": "2017-08-03T12:35:26+00:00"
        },
        {
            "name": "sebastian/object-reflector",
            "version": "1.1.1",
            "source": {
                "type": "git",
                "url": "https://github.com/sebastianbergmann/object-reflector.git",
                "reference": "773f97c67f28de00d397be301821b06708fca0be"
            },
            "dist": {
                "type": "zip",
                "url": "https://api.github.com/repos/sebastianbergmann/object-reflector/zipball/773f97c67f28de00d397be301821b06708fca0be",
                "reference": "773f97c67f28de00d397be301821b06708fca0be",
                "shasum": ""
            },
            "require": {
                "php": "^7.0"
            },
            "require-dev": {
                "phpunit/phpunit": "^6.0"
            },
            "type": "library",
            "extra": {
                "branch-alias": {
                    "dev-master": "1.1-dev"
                }
            },
            "autoload": {
                "classmap": [
                    "src/"
                ]
            },
            "notification-url": "https://packagist.org/downloads/",
            "license": [
                "BSD-3-Clause"
            ],
            "authors": [
                {
                    "name": "Sebastian Bergmann",
                    "email": "sebastian@phpunit.de"
                }
            ],
            "description": "Allows reflection of object attributes, including inherited and non-public ones",
            "homepage": "https://github.com/sebastianbergmann/object-reflector/",
            "time": "2017-03-29T09:07:27+00:00"
        },
        {
            "name": "sebastian/recursion-context",
            "version": "3.0.0",
            "source": {
                "type": "git",
                "url": "https://github.com/sebastianbergmann/recursion-context.git",
                "reference": "5b0cd723502bac3b006cbf3dbf7a1e3fcefe4fa8"
            },
            "dist": {
                "type": "zip",
                "url": "https://api.github.com/repos/sebastianbergmann/recursion-context/zipball/5b0cd723502bac3b006cbf3dbf7a1e3fcefe4fa8",
                "reference": "5b0cd723502bac3b006cbf3dbf7a1e3fcefe4fa8",
                "shasum": ""
            },
            "require": {
                "php": "^7.0"
            },
            "require-dev": {
                "phpunit/phpunit": "^6.0"
            },
            "type": "library",
            "extra": {
                "branch-alias": {
                    "dev-master": "3.0.x-dev"
                }
            },
            "autoload": {
                "classmap": [
                    "src/"
                ]
            },
            "notification-url": "https://packagist.org/downloads/",
            "license": [
                "BSD-3-Clause"
            ],
            "authors": [
                {
                    "name": "Jeff Welch",
                    "email": "whatthejeff@gmail.com"
                },
                {
                    "name": "Sebastian Bergmann",
                    "email": "sebastian@phpunit.de"
                },
                {
                    "name": "Adam Harvey",
                    "email": "aharvey@php.net"
                }
            ],
            "description": "Provides functionality to recursively process PHP variables",
            "homepage": "http://www.github.com/sebastianbergmann/recursion-context",
            "time": "2017-03-03T06:23:57+00:00"
        },
        {
            "name": "sebastian/resource-operations",
            "version": "1.0.0",
            "source": {
                "type": "git",
                "url": "https://github.com/sebastianbergmann/resource-operations.git",
                "reference": "ce990bb21759f94aeafd30209e8cfcdfa8bc3f52"
            },
            "dist": {
                "type": "zip",
                "url": "https://api.github.com/repos/sebastianbergmann/resource-operations/zipball/ce990bb21759f94aeafd30209e8cfcdfa8bc3f52",
                "reference": "ce990bb21759f94aeafd30209e8cfcdfa8bc3f52",
                "shasum": ""
            },
            "require": {
                "php": ">=5.6.0"
            },
            "type": "library",
            "extra": {
                "branch-alias": {
                    "dev-master": "1.0.x-dev"
                }
            },
            "autoload": {
                "classmap": [
                    "src/"
                ]
            },
            "notification-url": "https://packagist.org/downloads/",
            "license": [
                "BSD-3-Clause"
            ],
            "authors": [
                {
                    "name": "Sebastian Bergmann",
                    "email": "sebastian@phpunit.de"
                }
            ],
            "description": "Provides a list of PHP built-in functions that operate on resources",
            "homepage": "https://www.github.com/sebastianbergmann/resource-operations",
            "time": "2015-07-28T20:34:47+00:00"
        },
        {
            "name": "sebastian/version",
            "version": "2.0.1",
            "source": {
                "type": "git",
                "url": "https://github.com/sebastianbergmann/version.git",
                "reference": "99732be0ddb3361e16ad77b68ba41efc8e979019"
            },
            "dist": {
                "type": "zip",
                "url": "https://api.github.com/repos/sebastianbergmann/version/zipball/99732be0ddb3361e16ad77b68ba41efc8e979019",
                "reference": "99732be0ddb3361e16ad77b68ba41efc8e979019",
                "shasum": ""
            },
            "require": {
                "php": ">=5.6"
            },
            "type": "library",
            "extra": {
                "branch-alias": {
                    "dev-master": "2.0.x-dev"
                }
            },
            "autoload": {
                "classmap": [
                    "src/"
                ]
            },
            "notification-url": "https://packagist.org/downloads/",
            "license": [
                "BSD-3-Clause"
            ],
            "authors": [
                {
                    "name": "Sebastian Bergmann",
                    "email": "sebastian@phpunit.de",
                    "role": "lead"
                }
            ],
            "description": "Library that helps with managing the version number of Git-hosted PHP projects",
            "homepage": "https://github.com/sebastianbergmann/version",
            "time": "2016-10-03T07:35:21+00:00"
        },
        {
            "name": "symfony/routing",
            "version": "v3.4.6",
            "source": {
                "type": "git",
                "url": "https://github.com/symfony/routing.git",
                "reference": "8773a9d52715f1a579576ce0e60213de34f5ef3e"
            },
            "dist": {
                "type": "zip",
                "url": "https://api.github.com/repos/symfony/routing/zipball/8773a9d52715f1a579576ce0e60213de34f5ef3e",
                "reference": "8773a9d52715f1a579576ce0e60213de34f5ef3e",
                "shasum": ""
            },
            "require": {
                "php": "^5.5.9|>=7.0.8"
            },
            "conflict": {
                "symfony/config": "<2.8",
                "symfony/dependency-injection": "<3.3",
                "symfony/yaml": "<3.4"
            },
            "require-dev": {
                "doctrine/annotations": "~1.0",
                "doctrine/common": "~2.2",
                "psr/log": "~1.0",
                "symfony/config": "~2.8|~3.0|~4.0",
                "symfony/dependency-injection": "~3.3|~4.0",
                "symfony/expression-language": "~2.8|~3.0|~4.0",
                "symfony/http-foundation": "~2.8|~3.0|~4.0",
                "symfony/yaml": "~3.4|~4.0"
            },
            "suggest": {
                "doctrine/annotations": "For using the annotation loader",
                "symfony/config": "For using the all-in-one router or any loader",
                "symfony/dependency-injection": "For loading routes from a service",
                "symfony/expression-language": "For using expression matching",
                "symfony/http-foundation": "For using a Symfony Request object",
                "symfony/yaml": "For using the YAML loader"
            },
            "type": "library",
            "extra": {
                "branch-alias": {
                    "dev-master": "3.4-dev"
                }
            },
            "autoload": {
                "psr-4": {
                    "Symfony\\Component\\Routing\\": ""
                },
                "exclude-from-classmap": [
                    "/Tests/"
                ]
            },
            "notification-url": "https://packagist.org/downloads/",
            "license": [
                "MIT"
            ],
            "authors": [
                {
                    "name": "Fabien Potencier",
                    "email": "fabien@symfony.com"
                },
                {
                    "name": "Symfony Community",
                    "homepage": "https://symfony.com/contributors"
                }
            ],
            "description": "Symfony Routing Component",
            "homepage": "https://symfony.com",
            "keywords": [
                "router",
                "routing",
                "uri",
                "url"
            ],
            "time": "2018-02-28T21:49:22+00:00"
        },
        {
            "name": "symfony/serializer",
            "version": "v3.4.6",
            "source": {
                "type": "git",
                "url": "https://github.com/symfony/serializer.git",
                "reference": "11bea1aebe9c8d506f47c01931b0df9f18629a8f"
            },
            "dist": {
                "type": "zip",
                "url": "https://api.github.com/repos/symfony/serializer/zipball/11bea1aebe9c8d506f47c01931b0df9f18629a8f",
                "reference": "11bea1aebe9c8d506f47c01931b0df9f18629a8f",
                "shasum": ""
            },
            "require": {
                "php": "^5.5.9|>=7.0.8"
            },
            "conflict": {
                "phpdocumentor/type-resolver": "<0.2.1",
                "symfony/dependency-injection": "<3.2",
                "symfony/property-access": ">=3.0,<3.0.4|>=2.8,<2.8.4",
                "symfony/property-info": "<3.1",
                "symfony/yaml": "<3.4"
            },
            "require-dev": {
                "doctrine/annotations": "~1.0",
                "doctrine/cache": "~1.0",
                "phpdocumentor/reflection-docblock": "^3.0|^4.0",
                "symfony/cache": "~3.1|~4.0",
                "symfony/config": "~2.8|~3.0|~4.0",
                "symfony/dependency-injection": "~3.2|~4.0",
                "symfony/http-foundation": "~2.8|~3.0|~4.0",
                "symfony/property-access": "~2.8|~3.0|~4.0",
                "symfony/property-info": "~3.1|~4.0",
                "symfony/yaml": "~3.4|~4.0"
            },
            "suggest": {
                "doctrine/annotations": "For using the annotation mapping. You will also need doctrine/cache.",
                "doctrine/cache": "For using the default cached annotation reader and metadata cache.",
                "psr/cache-implementation": "For using the metadata cache.",
                "symfony/config": "For using the XML mapping loader.",
                "symfony/http-foundation": "To use the DataUriNormalizer.",
                "symfony/property-access": "For using the ObjectNormalizer.",
                "symfony/property-info": "To deserialize relations.",
                "symfony/yaml": "For using the default YAML mapping loader."
            },
            "type": "library",
            "extra": {
                "branch-alias": {
                    "dev-master": "3.4-dev"
                }
            },
            "autoload": {
                "psr-4": {
                    "Symfony\\Component\\Serializer\\": ""
                },
                "exclude-from-classmap": [
                    "/Tests/"
                ]
            },
            "notification-url": "https://packagist.org/downloads/",
            "license": [
                "MIT"
            ],
            "authors": [
                {
                    "name": "Fabien Potencier",
                    "email": "fabien@symfony.com"
                },
                {
                    "name": "Symfony Community",
                    "homepage": "https://symfony.com/contributors"
                }
            ],
            "description": "Symfony Serializer Component",
            "homepage": "https://symfony.com",
            "time": "2018-02-14T14:07:03+00:00"
        },
        {
            "name": "theseer/tokenizer",
            "version": "1.1.0",
            "source": {
                "type": "git",
                "url": "https://github.com/theseer/tokenizer.git",
                "reference": "cb2f008f3f05af2893a87208fe6a6c4985483f8b"
            },
            "dist": {
                "type": "zip",
                "url": "https://api.github.com/repos/theseer/tokenizer/zipball/cb2f008f3f05af2893a87208fe6a6c4985483f8b",
                "reference": "cb2f008f3f05af2893a87208fe6a6c4985483f8b",
                "shasum": ""
            },
            "require": {
                "ext-dom": "*",
                "ext-tokenizer": "*",
                "ext-xmlwriter": "*",
                "php": "^7.0"
            },
            "type": "library",
            "autoload": {
                "classmap": [
                    "src/"
                ]
            },
            "notification-url": "https://packagist.org/downloads/",
            "license": [
                "BSD-3-Clause"
            ],
            "authors": [
                {
                    "name": "Arne Blankerts",
                    "email": "arne@blankerts.de",
                    "role": "Developer"
                }
            ],
            "description": "A small library for converting tokenized PHP source code into XML and potentially other formats",
            "time": "2017-04-07T12:08:54+00:00"
        },
        {
            "name": "vlucas/phpdotenv",
            "version": "v2.4.0",
            "source": {
                "type": "git",
                "url": "https://github.com/vlucas/phpdotenv.git",
                "reference": "3cc116adbe4b11be5ec557bf1d24dc5e3a21d18c"
            },
            "dist": {
                "type": "zip",
                "url": "https://api.github.com/repos/vlucas/phpdotenv/zipball/3cc116adbe4b11be5ec557bf1d24dc5e3a21d18c",
                "reference": "3cc116adbe4b11be5ec557bf1d24dc5e3a21d18c",
                "shasum": ""
            },
            "require": {
                "php": ">=5.3.9"
            },
            "require-dev": {
                "phpunit/phpunit": "^4.8 || ^5.0"
            },
            "type": "library",
            "extra": {
                "branch-alias": {
                    "dev-master": "2.4-dev"
                }
            },
            "autoload": {
                "psr-4": {
                    "Dotenv\\": "src/"
                }
            },
            "notification-url": "https://packagist.org/downloads/",
            "license": [
                "BSD-3-Clause-Attribution"
            ],
            "authors": [
                {
                    "name": "Vance Lucas",
                    "email": "vance@vancelucas.com",
                    "homepage": "http://www.vancelucas.com"
                }
            ],
            "description": "Loads environment variables from `.env` to `getenv()`, `$_ENV` and `$_SERVER` automagically.",
            "keywords": [
                "dotenv",
                "env",
                "environment"
            ],
            "time": "2016-09-01T10:05:43+00:00"
        },
        {
            "name": "webmozart/assert",
            "version": "1.3.0",
            "source": {
                "type": "git",
                "url": "https://github.com/webmozart/assert.git",
                "reference": "0df1908962e7a3071564e857d86874dad1ef204a"
            },
            "dist": {
                "type": "zip",
                "url": "https://api.github.com/repos/webmozart/assert/zipball/0df1908962e7a3071564e857d86874dad1ef204a",
                "reference": "0df1908962e7a3071564e857d86874dad1ef204a",
                "shasum": ""
            },
            "require": {
                "php": "^5.3.3 || ^7.0"
            },
            "require-dev": {
                "phpunit/phpunit": "^4.6",
                "sebastian/version": "^1.0.1"
            },
            "type": "library",
            "extra": {
                "branch-alias": {
                    "dev-master": "1.3-dev"
                }
            },
            "autoload": {
                "psr-4": {
                    "Webmozart\\Assert\\": "src/"
                }
            },
            "notification-url": "https://packagist.org/downloads/",
            "license": [
                "MIT"
            ],
            "authors": [
                {
                    "name": "Bernhard Schussek",
                    "email": "bschussek@gmail.com"
                }
            ],
            "description": "Assertions to validate method input/output with nice error messages.",
            "keywords": [
                "assert",
                "check",
                "validate"
            ],
            "time": "2018-01-29T19:49:41+00:00"
        }
    ],
    "aliases": [],
    "minimum-stability": "stable",
    "stability-flags": {
        "eoneopay/utils": 20,
        "eoneopay/api-formats": 20,
        "eoneopay/external": 20,
        "roave/security-advisories": 20
    },
    "prefer-stable": true,
    "prefer-lowest": false,
    "platform": {
        "php": ">=7.1"
    },
    "platform-dev": []
}<|MERGE_RESOLUTION|>--- conflicted
+++ resolved
@@ -4,11 +4,7 @@
         "Read more about it at https://getcomposer.org/doc/01-basic-usage.md#composer-lock-the-lock-file",
         "This file is @generated automatically"
     ],
-<<<<<<< HEAD
-    "content-hash": "57267840aa9d7ced728b0e0c7d626b10",
-=======
     "content-hash": "5396db952317e10bcfc1da3af9f6ca0c",
->>>>>>> c7f6abc2
     "packages": [
         {
             "name": "doctrine/annotations",
@@ -628,12 +624,12 @@
             "source": {
                 "type": "git",
                 "url": "https://bitbucket.org/eoneopay/api-formats.git",
-                "reference": "7388b27fe158654bffa267323811da734e4e7f4c"
-            },
-            "dist": {
-                "type": "zip",
-                "url": "https://bitbucket.org/eoneopay/api-formats/get/7388b27fe158654bffa267323811da734e4e7f4c.zip",
-                "reference": "7388b27fe158654bffa267323811da734e4e7f4c",
+                "reference": "f3f8e0eaacc8b3f954e8d18d8ca630743ac95737"
+            },
+            "dist": {
+                "type": "zip",
+                "url": "https://bitbucket.org/eoneopay/api-formats/get/f3f8e0eaacc8b3f954e8d18d8ca630743ac95737.zip",
+                "reference": "f3f8e0eaacc8b3f954e8d18d8ca630743ac95737",
                 "shasum": ""
             },
             "require": {
@@ -676,11 +672,7 @@
                 "eoneopay",
                 "formats"
             ],
-<<<<<<< HEAD
-            "time": "2018-03-08 23:32:16"
-=======
             "time": "2018-02-14T02:58:44+00:00"
->>>>>>> c7f6abc2
         },
         {
             "name": "eoneopay/external",
@@ -688,21 +680,12 @@
             "source": {
                 "type": "git",
                 "url": "https://bitbucket.org/eoneopay/external.git",
-<<<<<<< HEAD
-                "reference": "3987f356da717cf0b1b7bdcd871a36005df0aa27"
-            },
-            "dist": {
-                "type": "zip",
-                "url": "https://bitbucket.org/eoneopay/external/get/3987f356da717cf0b1b7bdcd871a36005df0aa27.zip",
-                "reference": "3987f356da717cf0b1b7bdcd871a36005df0aa27",
-=======
                 "reference": "3fdf00b294ea12f843d98d748771b292edacc86a"
             },
             "dist": {
                 "type": "zip",
                 "url": "https://bitbucket.org/eoneopay/external/get/3fdf00b294ea12f843d98d748771b292edacc86a.zip",
                 "reference": "3fdf00b294ea12f843d98d748771b292edacc86a",
->>>>>>> c7f6abc2
                 "shasum": ""
             },
             "require": {
@@ -713,7 +696,6 @@
             "require-dev": {
                 "gedmo/doctrine-extensions": "^2.4",
                 "guzzlehttp/guzzle": "^6.0.0",
-                "illuminate/http": "^5.5",
                 "illuminate/validation": "^5.5",
                 "indigophp/doctrine-annotation-autoload": "^0.1.0",
                 "laravel-doctrine/extensions": "^1.0",
@@ -724,8 +706,7 @@
             },
             "suggest": {
                 "guzzlehttp/guzzle": "Required to use the http client class",
-                "illuminate/http": "Required to use the laravel request bridge",
-                "illuminate/validation": "Required to use the validate subscriber and laravel validate bridge",
+                "illuminate/validation": "Required to use the validate subscriber",
                 "laravel-doctrine/orm": "Required to use the ORM class",
                 "monolog/monolog": "Required to use the logger class"
             },
@@ -744,11 +725,7 @@
             "keywords": [
                 "external"
             ],
-<<<<<<< HEAD
-            "time": "2018-03-08 21:34:20"
-=======
             "time": "2018-03-05T04:32:14+00:00"
->>>>>>> c7f6abc2
         },
         {
             "name": "eoneopay/utils",
@@ -756,21 +733,12 @@
             "source": {
                 "type": "git",
                 "url": "https://bitbucket.org/eoneopay/utils.git",
-<<<<<<< HEAD
-                "reference": "903d165df014de542367e7b8c3ac96613ee320a5"
-            },
-            "dist": {
-                "type": "zip",
-                "url": "https://bitbucket.org/eoneopay/utils/get/903d165df014de542367e7b8c3ac96613ee320a5.zip",
-                "reference": "903d165df014de542367e7b8c3ac96613ee320a5",
-=======
                 "reference": "e8fcef43ea050b4a102703faad153f8ee92c7297"
             },
             "dist": {
                 "type": "zip",
                 "url": "https://bitbucket.org/eoneopay/utils/get/e8fcef43ea050b4a102703faad153f8ee92c7297.zip",
                 "reference": "e8fcef43ea050b4a102703faad153f8ee92c7297",
->>>>>>> c7f6abc2
                 "shasum": ""
             },
             "require": {
@@ -806,28 +774,20 @@
                 "helpers",
                 "utilities"
             ],
-<<<<<<< HEAD
-            "time": "2018-03-08 06:05:10"
-        },
-        {
-            "name": "illuminate/auth",
-            "version": "v5.5.37",
-=======
             "time": "2018-02-26T23:27:39+00:00"
         },
         {
             "name": "illuminate/auth",
             "version": "v5.5.36",
->>>>>>> c7f6abc2
             "source": {
                 "type": "git",
                 "url": "https://github.com/illuminate/auth.git",
-                "reference": "ed2d931c9bac5f42ca74d6de64396c45c4383da1"
-            },
-            "dist": {
-                "type": "zip",
-                "url": "https://api.github.com/repos/illuminate/auth/zipball/ed2d931c9bac5f42ca74d6de64396c45c4383da1",
-                "reference": "ed2d931c9bac5f42ca74d6de64396c45c4383da1",
+                "reference": "4ef6f5e41aa2fb4fc9ab21777f4b8c29cd361048"
+            },
+            "dist": {
+                "type": "zip",
+                "url": "https://api.github.com/repos/illuminate/auth/zipball/4ef6f5e41aa2fb4fc9ab21777f4b8c29cd361048",
+                "reference": "4ef6f5e41aa2fb4fc9ab21777f4b8c29cd361048",
                 "shasum": ""
             },
             "require": {
@@ -865,15 +825,11 @@
             ],
             "description": "The Illuminate Auth package.",
             "homepage": "https://laravel.com",
-            "time": "2018-03-07T14:10:51+00:00"
+            "time": "2018-01-16T13:39:07+00:00"
         },
         {
             "name": "illuminate/broadcasting",
-<<<<<<< HEAD
-            "version": "v5.5.37",
-=======
             "version": "v5.5.36",
->>>>>>> c7f6abc2
             "source": {
                 "type": "git",
                 "url": "https://github.com/illuminate/broadcasting.git",
@@ -923,11 +879,7 @@
         },
         {
             "name": "illuminate/bus",
-<<<<<<< HEAD
-            "version": "v5.5.37",
-=======
             "version": "v5.5.36",
->>>>>>> c7f6abc2
             "source": {
                 "type": "git",
                 "url": "https://github.com/illuminate/bus.git",
@@ -972,11 +924,7 @@
         },
         {
             "name": "illuminate/cache",
-<<<<<<< HEAD
-            "version": "v5.5.37",
-=======
             "version": "v5.5.36",
->>>>>>> c7f6abc2
             "source": {
                 "type": "git",
                 "url": "https://github.com/illuminate/cache.git",
@@ -1025,11 +973,7 @@
         },
         {
             "name": "illuminate/config",
-<<<<<<< HEAD
-            "version": "v5.5.37",
-=======
             "version": "v5.5.36",
->>>>>>> c7f6abc2
             "source": {
                 "type": "git",
                 "url": "https://github.com/illuminate/config.git",
@@ -1073,11 +1017,7 @@
         },
         {
             "name": "illuminate/console",
-<<<<<<< HEAD
-            "version": "v5.5.37",
-=======
             "version": "v5.5.36",
->>>>>>> c7f6abc2
             "source": {
                 "type": "git",
                 "url": "https://github.com/illuminate/console.git",
@@ -1127,11 +1067,7 @@
         },
         {
             "name": "illuminate/container",
-<<<<<<< HEAD
-            "version": "v5.5.37",
-=======
             "version": "v5.5.36",
->>>>>>> c7f6abc2
             "source": {
                 "type": "git",
                 "url": "https://github.com/illuminate/container.git",
@@ -1175,11 +1111,7 @@
         },
         {
             "name": "illuminate/contracts",
-<<<<<<< HEAD
-            "version": "v5.5.37",
-=======
             "version": "v5.5.36",
->>>>>>> c7f6abc2
             "source": {
                 "type": "git",
                 "url": "https://github.com/illuminate/contracts.git",
@@ -1223,18 +1155,6 @@
         },
         {
             "name": "illuminate/database",
-<<<<<<< HEAD
-            "version": "v5.5.37",
-            "source": {
-                "type": "git",
-                "url": "https://github.com/illuminate/database.git",
-                "reference": "cfba60398815ff93bef31ade7c1d5dbbabdcaafc"
-            },
-            "dist": {
-                "type": "zip",
-                "url": "https://api.github.com/repos/illuminate/database/zipball/cfba60398815ff93bef31ade7c1d5dbbabdcaafc",
-                "reference": "cfba60398815ff93bef31ade7c1d5dbbabdcaafc",
-=======
             "version": "v5.5.36",
             "source": {
                 "type": "git",
@@ -1245,7 +1165,6 @@
                 "type": "zip",
                 "url": "https://api.github.com/repos/illuminate/database/zipball/5e66b92778e3e9f97ddd021d746a7f236075f126",
                 "reference": "5e66b92778e3e9f97ddd021d746a7f236075f126",
->>>>>>> c7f6abc2
                 "shasum": ""
             },
             "require": {
@@ -1291,19 +1210,11 @@
                 "orm",
                 "sql"
             ],
-<<<<<<< HEAD
-            "time": "2018-03-06T18:27:38+00:00"
-        },
-        {
-            "name": "illuminate/encryption",
-            "version": "v5.5.37",
-=======
             "time": "2018-02-27T16:56:38+00:00"
         },
         {
             "name": "illuminate/encryption",
             "version": "v5.5.36",
->>>>>>> c7f6abc2
             "source": {
                 "type": "git",
                 "url": "https://github.com/illuminate/encryption.git",
@@ -1349,11 +1260,7 @@
         },
         {
             "name": "illuminate/events",
-<<<<<<< HEAD
-            "version": "v5.5.37",
-=======
             "version": "v5.5.36",
->>>>>>> c7f6abc2
             "source": {
                 "type": "git",
                 "url": "https://github.com/illuminate/events.git",
@@ -1398,11 +1305,7 @@
         },
         {
             "name": "illuminate/filesystem",
-<<<<<<< HEAD
-            "version": "v5.5.37",
-=======
             "version": "v5.5.36",
->>>>>>> c7f6abc2
             "source": {
                 "type": "git",
                 "url": "https://github.com/illuminate/filesystem.git",
@@ -1452,11 +1355,7 @@
         },
         {
             "name": "illuminate/hashing",
-<<<<<<< HEAD
-            "version": "v5.5.37",
-=======
             "version": "v5.5.36",
->>>>>>> c7f6abc2
             "source": {
                 "type": "git",
                 "url": "https://github.com/illuminate/hashing.git",
@@ -1500,11 +1399,7 @@
         },
         {
             "name": "illuminate/http",
-<<<<<<< HEAD
-            "version": "v5.5.37",
-=======
             "version": "v5.5.36",
->>>>>>> c7f6abc2
             "source": {
                 "type": "git",
                 "url": "https://github.com/illuminate/http.git",
@@ -1550,11 +1445,7 @@
         },
         {
             "name": "illuminate/pagination",
-<<<<<<< HEAD
-            "version": "v5.5.37",
-=======
             "version": "v5.5.36",
->>>>>>> c7f6abc2
             "source": {
                 "type": "git",
                 "url": "https://github.com/illuminate/pagination.git",
@@ -1598,11 +1489,7 @@
         },
         {
             "name": "illuminate/pipeline",
-<<<<<<< HEAD
-            "version": "v5.5.37",
-=======
             "version": "v5.5.36",
->>>>>>> c7f6abc2
             "source": {
                 "type": "git",
                 "url": "https://github.com/illuminate/pipeline.git",
@@ -1646,11 +1533,7 @@
         },
         {
             "name": "illuminate/queue",
-<<<<<<< HEAD
-            "version": "v5.5.37",
-=======
             "version": "v5.5.36",
->>>>>>> c7f6abc2
             "source": {
                 "type": "git",
                 "url": "https://github.com/illuminate/queue.git",
@@ -1763,11 +1646,7 @@
         },
         {
             "name": "illuminate/session",
-<<<<<<< HEAD
-            "version": "v5.5.37",
-=======
             "version": "v5.5.36",
->>>>>>> c7f6abc2
             "source": {
                 "type": "git",
                 "url": "https://github.com/illuminate/session.git",
@@ -1817,18 +1696,6 @@
         },
         {
             "name": "illuminate/support",
-<<<<<<< HEAD
-            "version": "v5.5.37",
-            "source": {
-                "type": "git",
-                "url": "https://github.com/illuminate/support.git",
-                "reference": "400a321e52a4c93f71ed24b5b5f05ebadee2eff8"
-            },
-            "dist": {
-                "type": "zip",
-                "url": "https://api.github.com/repos/illuminate/support/zipball/400a321e52a4c93f71ed24b5b5f05ebadee2eff8",
-                "reference": "400a321e52a4c93f71ed24b5b5f05ebadee2eff8",
-=======
             "version": "v5.5.36",
             "source": {
                 "type": "git",
@@ -1839,7 +1706,6 @@
                 "type": "zip",
                 "url": "https://api.github.com/repos/illuminate/support/zipball/c10c2fcabe8cb907ebb2dcae4f50e7c83a872055",
                 "reference": "c10c2fcabe8cb907ebb2dcae4f50e7c83a872055",
->>>>>>> c7f6abc2
                 "shasum": ""
             },
             "require": {
@@ -1883,19 +1749,11 @@
             ],
             "description": "The Illuminate Support package.",
             "homepage": "https://laravel.com",
-<<<<<<< HEAD
-            "time": "2018-03-05T13:53:42+00:00"
-        },
-        {
-            "name": "illuminate/translation",
-            "version": "v5.5.37",
-=======
             "time": "2018-02-14T15:12:47+00:00"
         },
         {
             "name": "illuminate/translation",
             "version": "v5.5.36",
->>>>>>> c7f6abc2
             "source": {
                 "type": "git",
                 "url": "https://github.com/illuminate/translation.git",
@@ -1940,11 +1798,7 @@
         },
         {
             "name": "illuminate/validation",
-<<<<<<< HEAD
-            "version": "v5.5.37",
-=======
             "version": "v5.5.36",
->>>>>>> c7f6abc2
             "source": {
                 "type": "git",
                 "url": "https://github.com/illuminate/validation.git",
@@ -1994,20 +1848,16 @@
         },
         {
             "name": "illuminate/view",
-<<<<<<< HEAD
-            "version": "v5.5.37",
-=======
             "version": "v5.5.36",
->>>>>>> c7f6abc2
             "source": {
                 "type": "git",
                 "url": "https://github.com/illuminate/view.git",
-                "reference": "b2a6f7cc1998ef49ba9f3ede42c9ef4e1b8ee568"
-            },
-            "dist": {
-                "type": "zip",
-                "url": "https://api.github.com/repos/illuminate/view/zipball/b2a6f7cc1998ef49ba9f3ede42c9ef4e1b8ee568",
-                "reference": "b2a6f7cc1998ef49ba9f3ede42c9ef4e1b8ee568",
+                "reference": "d101d49ebf6a4876f28b8a5ed1f205b0a73fd8c9"
+            },
+            "dist": {
+                "type": "zip",
+                "url": "https://api.github.com/repos/illuminate/view/zipball/d101d49ebf6a4876f28b8a5ed1f205b0a73fd8c9",
+                "reference": "d101d49ebf6a4876f28b8a5ed1f205b0a73fd8c9",
                 "shasum": ""
             },
             "require": {
@@ -2042,7 +1892,7 @@
             ],
             "description": "The Illuminate View package.",
             "homepage": "https://laravel.com",
-            "time": "2018-03-05T14:03:19+00:00"
+            "time": "2018-01-06T12:12:26+00:00"
         },
         {
             "name": "laravel-doctrine/orm",
@@ -2852,21 +2702,12 @@
             "source": {
                 "type": "git",
                 "url": "https://github.com/Roave/SecurityAdvisories.git",
-<<<<<<< HEAD
-                "reference": "664836e89c7ecad3dbaabc1572ea752c0d532d80"
-            },
-            "dist": {
-                "type": "zip",
-                "url": "https://api.github.com/repos/Roave/SecurityAdvisories/zipball/664836e89c7ecad3dbaabc1572ea752c0d532d80",
-                "reference": "664836e89c7ecad3dbaabc1572ea752c0d532d80",
-=======
                 "reference": "0a373baba09d0d125d69f0e7a27a8dae2d068796"
             },
             "dist": {
                 "type": "zip",
                 "url": "https://api.github.com/repos/Roave/SecurityAdvisories/zipball/0a373baba09d0d125d69f0e7a27a8dae2d068796",
                 "reference": "0a373baba09d0d125d69f0e7a27a8dae2d068796",
->>>>>>> c7f6abc2
                 "shasum": ""
             },
             "conflict": {
@@ -2934,7 +2775,7 @@
                 "silverstripe/forum": "<=0.6.1|>=0.7,<=0.7.3",
                 "silverstripe/framework": ">=3,<3.3",
                 "silverstripe/userforms": "<3",
-                "simplesamlphp/saml2": "<1.10.6|>=2,<2.3.8|>=3,<3.1.4",
+                "simplesamlphp/saml2": "<1.10.4|>=2,<2.3.5|>=3,<3.1.1",
                 "simplesamlphp/simplesamlphp": "<1.15.2",
                 "simplesamlphp/simplesamlphp-module-infocard": "<1.0.1",
                 "socalnick/scn-social-auth": "<1.15.2",
@@ -3009,11 +2850,7 @@
                 }
             ],
             "description": "Prevents installation of composer packages with known security vulnerabilities: no API, simply require it",
-<<<<<<< HEAD
-            "time": "2018-03-07T15:45:44+00:00"
-=======
             "time": "2018-03-05T15:57:14+00:00"
->>>>>>> c7f6abc2
         },
         {
             "name": "symfony/console",
@@ -3142,11 +2979,7 @@
         },
         {
             "name": "symfony/event-dispatcher",
-<<<<<<< HEAD
-            "version": "v4.0.6",
-=======
             "version": "v4.0.5",
->>>>>>> c7f6abc2
             "source": {
                 "type": "git",
                 "url": "https://github.com/symfony/event-dispatcher.git",
@@ -3783,11 +3616,7 @@
         },
         {
             "name": "symfony/translation",
-<<<<<<< HEAD
-            "version": "v4.0.6",
-=======
             "version": "v4.0.5",
->>>>>>> c7f6abc2
             "source": {
                 "type": "git",
                 "url": "https://github.com/symfony/translation.git",
@@ -3960,698 +3789,6 @@
         }
     ],
     "packages-dev": [
-        {
-<<<<<<< HEAD
-            "name": "doctrine/annotations",
-            "version": "v1.6.0",
-            "source": {
-                "type": "git",
-                "url": "https://github.com/doctrine/annotations.git",
-                "reference": "c7f2050c68a9ab0bdb0f98567ec08d80ea7d24d5"
-            },
-            "dist": {
-                "type": "zip",
-                "url": "https://api.github.com/repos/doctrine/annotations/zipball/c7f2050c68a9ab0bdb0f98567ec08d80ea7d24d5",
-                "reference": "c7f2050c68a9ab0bdb0f98567ec08d80ea7d24d5",
-                "shasum": ""
-            },
-            "require": {
-                "doctrine/lexer": "1.*",
-                "php": "^7.1"
-            },
-            "require-dev": {
-                "doctrine/cache": "1.*",
-                "phpunit/phpunit": "^6.4"
-            },
-            "type": "library",
-            "extra": {
-                "branch-alias": {
-                    "dev-master": "1.6.x-dev"
-                }
-            },
-            "autoload": {
-                "psr-4": {
-                    "Doctrine\\Common\\Annotations\\": "lib/Doctrine/Common/Annotations"
-                }
-            },
-            "notification-url": "https://packagist.org/downloads/",
-            "license": [
-                "MIT"
-            ],
-            "authors": [
-                {
-                    "name": "Roman Borschel",
-                    "email": "roman@code-factory.org"
-                },
-                {
-                    "name": "Benjamin Eberlei",
-                    "email": "kontakt@beberlei.de"
-                },
-                {
-                    "name": "Guilherme Blanco",
-                    "email": "guilhermeblanco@gmail.com"
-                },
-                {
-                    "name": "Jonathan Wage",
-                    "email": "jonwage@gmail.com"
-                },
-                {
-                    "name": "Johannes Schmitt",
-                    "email": "schmittjoh@gmail.com"
-                }
-            ],
-            "description": "Docblock Annotations Parser",
-            "homepage": "http://www.doctrine-project.org",
-            "keywords": [
-                "annotations",
-                "docblock",
-                "parser"
-            ],
-            "time": "2017-12-06T07:11:42+00:00"
-        },
-        {
-            "name": "doctrine/cache",
-            "version": "v1.7.1",
-=======
-            "name": "myclabs/deep-copy",
-            "version": "1.7.0",
->>>>>>> c7f6abc2
-            "source": {
-                "type": "git",
-                "url": "https://github.com/doctrine/cache.git",
-                "reference": "b3217d58609e9c8e661cd41357a54d926c4a2a1a"
-            },
-            "dist": {
-                "type": "zip",
-                "url": "https://api.github.com/repos/doctrine/cache/zipball/b3217d58609e9c8e661cd41357a54d926c4a2a1a",
-                "reference": "b3217d58609e9c8e661cd41357a54d926c4a2a1a",
-                "shasum": ""
-            },
-            "require": {
-                "php": "~7.1"
-            },
-            "conflict": {
-                "doctrine/common": ">2.2,<2.4"
-            },
-            "require-dev": {
-                "alcaeus/mongo-php-adapter": "^1.1",
-                "mongodb/mongodb": "^1.1",
-                "phpunit/phpunit": "^5.7",
-                "predis/predis": "~1.0"
-            },
-            "suggest": {
-                "alcaeus/mongo-php-adapter": "Required to use legacy MongoDB driver"
-            },
-            "type": "library",
-            "extra": {
-                "branch-alias": {
-                    "dev-master": "1.7.x-dev"
-                }
-            },
-            "autoload": {
-                "psr-4": {
-                    "Doctrine\\Common\\Cache\\": "lib/Doctrine/Common/Cache"
-                }
-            },
-            "notification-url": "https://packagist.org/downloads/",
-            "license": [
-                "MIT"
-            ],
-            "authors": [
-                {
-                    "name": "Roman Borschel",
-                    "email": "roman@code-factory.org"
-                },
-                {
-                    "name": "Benjamin Eberlei",
-                    "email": "kontakt@beberlei.de"
-                },
-                {
-                    "name": "Guilherme Blanco",
-                    "email": "guilhermeblanco@gmail.com"
-                },
-                {
-                    "name": "Jonathan Wage",
-                    "email": "jonwage@gmail.com"
-                },
-                {
-                    "name": "Johannes Schmitt",
-                    "email": "schmittjoh@gmail.com"
-                }
-            ],
-            "description": "Caching library offering an object-oriented API for many cache backends",
-            "homepage": "http://www.doctrine-project.org",
-            "keywords": [
-                "cache",
-                "caching"
-            ],
-            "time": "2017-08-25T07:02:50+00:00"
-        },
-        {
-            "name": "doctrine/collections",
-            "version": "v1.5.0",
-            "source": {
-                "type": "git",
-                "url": "https://github.com/doctrine/collections.git",
-                "reference": "a01ee38fcd999f34d9bfbcee59dbda5105449cbf"
-            },
-            "dist": {
-                "type": "zip",
-                "url": "https://api.github.com/repos/doctrine/collections/zipball/a01ee38fcd999f34d9bfbcee59dbda5105449cbf",
-                "reference": "a01ee38fcd999f34d9bfbcee59dbda5105449cbf",
-                "shasum": ""
-            },
-            "require": {
-                "php": "^7.1"
-            },
-            "require-dev": {
-                "doctrine/coding-standard": "~0.1@dev",
-                "phpunit/phpunit": "^5.7"
-            },
-            "type": "library",
-            "extra": {
-                "branch-alias": {
-                    "dev-master": "1.3.x-dev"
-                }
-            },
-            "autoload": {
-                "psr-0": {
-                    "Doctrine\\Common\\Collections\\": "lib/"
-                }
-            },
-            "notification-url": "https://packagist.org/downloads/",
-            "license": [
-                "MIT"
-            ],
-            "authors": [
-                {
-                    "name": "Roman Borschel",
-                    "email": "roman@code-factory.org"
-                },
-                {
-                    "name": "Benjamin Eberlei",
-                    "email": "kontakt@beberlei.de"
-                },
-                {
-                    "name": "Guilherme Blanco",
-                    "email": "guilhermeblanco@gmail.com"
-                },
-                {
-                    "name": "Jonathan Wage",
-                    "email": "jonwage@gmail.com"
-                },
-                {
-                    "name": "Johannes Schmitt",
-                    "email": "schmittjoh@gmail.com"
-                }
-            ],
-            "description": "Collections Abstraction library",
-            "homepage": "http://www.doctrine-project.org",
-            "keywords": [
-                "array",
-                "collections",
-                "iterator"
-            ],
-            "time": "2017-07-22T10:37:32+00:00"
-        },
-        {
-            "name": "doctrine/common",
-            "version": "v2.8.1",
-            "source": {
-                "type": "git",
-                "url": "https://github.com/doctrine/common.git",
-                "reference": "f68c297ce6455e8fd794aa8ffaf9fa458f6ade66"
-            },
-            "dist": {
-                "type": "zip",
-                "url": "https://api.github.com/repos/doctrine/common/zipball/f68c297ce6455e8fd794aa8ffaf9fa458f6ade66",
-                "reference": "f68c297ce6455e8fd794aa8ffaf9fa458f6ade66",
-                "shasum": ""
-            },
-            "require": {
-                "doctrine/annotations": "1.*",
-                "doctrine/cache": "1.*",
-                "doctrine/collections": "1.*",
-                "doctrine/inflector": "1.*",
-                "doctrine/lexer": "1.*",
-                "php": "~7.1"
-            },
-            "require-dev": {
-                "phpunit/phpunit": "^5.7"
-            },
-            "type": "library",
-            "extra": {
-                "branch-alias": {
-                    "dev-master": "2.8.x-dev"
-                }
-            },
-            "autoload": {
-                "psr-4": {
-                    "Doctrine\\Common\\": "lib/Doctrine/Common"
-                }
-            },
-            "notification-url": "https://packagist.org/downloads/",
-            "license": [
-                "MIT"
-            ],
-            "authors": [
-                {
-                    "name": "Roman Borschel",
-                    "email": "roman@code-factory.org"
-                },
-                {
-                    "name": "Benjamin Eberlei",
-                    "email": "kontakt@beberlei.de"
-                },
-                {
-                    "name": "Guilherme Blanco",
-                    "email": "guilhermeblanco@gmail.com"
-                },
-                {
-                    "name": "Jonathan Wage",
-                    "email": "jonwage@gmail.com"
-                },
-                {
-                    "name": "Johannes Schmitt",
-                    "email": "schmittjoh@gmail.com"
-                }
-            ],
-            "description": "Common Library for Doctrine projects",
-            "homepage": "http://www.doctrine-project.org",
-            "keywords": [
-                "annotations",
-                "collections",
-                "eventmanager",
-                "persistence",
-                "spl"
-            ],
-            "time": "2017-08-31T08:43:38+00:00"
-        },
-        {
-            "name": "doctrine/dbal",
-            "version": "v2.6.3",
-            "source": {
-                "type": "git",
-                "url": "https://github.com/doctrine/dbal.git",
-                "reference": "e3eed9b1facbb0ced3a0995244843a189e7d1b13"
-            },
-            "dist": {
-                "type": "zip",
-                "url": "https://api.github.com/repos/doctrine/dbal/zipball/e3eed9b1facbb0ced3a0995244843a189e7d1b13",
-                "reference": "e3eed9b1facbb0ced3a0995244843a189e7d1b13",
-                "shasum": ""
-            },
-            "require": {
-                "doctrine/common": "^2.7.1",
-                "ext-pdo": "*",
-                "php": "^7.1"
-            },
-            "require-dev": {
-                "phpunit/phpunit": "^5.4.6",
-                "phpunit/phpunit-mock-objects": "!=3.2.4,!=3.2.5",
-                "symfony/console": "2.*||^3.0"
-            },
-            "suggest": {
-                "symfony/console": "For helpful console commands such as SQL execution and import of files."
-            },
-            "bin": [
-                "bin/doctrine-dbal"
-            ],
-            "type": "library",
-            "extra": {
-                "branch-alias": {
-                    "dev-master": "2.6.x-dev"
-                }
-            },
-            "autoload": {
-                "psr-0": {
-                    "Doctrine\\DBAL\\": "lib/"
-                }
-            },
-            "notification-url": "https://packagist.org/downloads/",
-            "license": [
-                "MIT"
-            ],
-            "authors": [
-                {
-                    "name": "Roman Borschel",
-                    "email": "roman@code-factory.org"
-                },
-                {
-                    "name": "Benjamin Eberlei",
-                    "email": "kontakt@beberlei.de"
-                },
-                {
-                    "name": "Guilherme Blanco",
-                    "email": "guilhermeblanco@gmail.com"
-                },
-                {
-                    "name": "Jonathan Wage",
-                    "email": "jonwage@gmail.com"
-                }
-            ],
-            "description": "Database Abstraction Layer",
-            "homepage": "http://www.doctrine-project.org",
-            "keywords": [
-                "database",
-                "dbal",
-                "persistence",
-                "queryobject"
-            ],
-            "time": "2017-11-19T13:38:54+00:00"
-        },
-        {
-            "name": "doctrine/instantiator",
-            "version": "1.1.0",
-            "source": {
-                "type": "git",
-                "url": "https://github.com/doctrine/instantiator.git",
-                "reference": "185b8868aa9bf7159f5f953ed5afb2d7fcdc3bda"
-            },
-            "dist": {
-                "type": "zip",
-                "url": "https://api.github.com/repos/doctrine/instantiator/zipball/185b8868aa9bf7159f5f953ed5afb2d7fcdc3bda",
-                "reference": "185b8868aa9bf7159f5f953ed5afb2d7fcdc3bda",
-                "shasum": ""
-            },
-            "require": {
-                "php": "^7.1"
-            },
-            "require-dev": {
-                "athletic/athletic": "~0.1.8",
-                "ext-pdo": "*",
-                "ext-phar": "*",
-                "phpunit/phpunit": "^6.2.3",
-                "squizlabs/php_codesniffer": "^3.0.2"
-            },
-            "type": "library",
-            "extra": {
-                "branch-alias": {
-                    "dev-master": "1.2.x-dev"
-                }
-            },
-            "autoload": {
-                "psr-4": {
-                    "Doctrine\\Instantiator\\": "src/Doctrine/Instantiator/"
-                }
-            },
-            "notification-url": "https://packagist.org/downloads/",
-            "license": [
-                "MIT"
-            ],
-            "authors": [
-                {
-                    "name": "Marco Pivetta",
-                    "email": "ocramius@gmail.com",
-                    "homepage": "http://ocramius.github.com/"
-                }
-            ],
-            "description": "A small, lightweight utility to instantiate objects in PHP without invoking their constructors",
-            "homepage": "https://github.com/doctrine/instantiator",
-            "keywords": [
-                "constructor",
-                "instantiate"
-            ],
-            "time": "2017-07-22T11:58:36+00:00"
-        },
-        {
-            "name": "doctrine/lexer",
-            "version": "v1.0.1",
-            "source": {
-                "type": "git",
-                "url": "https://github.com/doctrine/lexer.git",
-                "reference": "83893c552fd2045dd78aef794c31e694c37c0b8c"
-            },
-            "dist": {
-                "type": "zip",
-                "url": "https://api.github.com/repos/doctrine/lexer/zipball/83893c552fd2045dd78aef794c31e694c37c0b8c",
-                "reference": "83893c552fd2045dd78aef794c31e694c37c0b8c",
-                "shasum": ""
-            },
-            "require": {
-                "php": ">=5.3.2"
-            },
-            "type": "library",
-            "extra": {
-                "branch-alias": {
-                    "dev-master": "1.0.x-dev"
-                }
-            },
-            "autoload": {
-                "psr-0": {
-                    "Doctrine\\Common\\Lexer\\": "lib/"
-                }
-            },
-            "notification-url": "https://packagist.org/downloads/",
-            "license": [
-                "MIT"
-            ],
-            "authors": [
-                {
-                    "name": "Roman Borschel",
-                    "email": "roman@code-factory.org"
-                },
-                {
-                    "name": "Guilherme Blanco",
-                    "email": "guilhermeblanco@gmail.com"
-                },
-                {
-                    "name": "Johannes Schmitt",
-                    "email": "schmittjoh@gmail.com"
-                }
-            ],
-            "description": "Base library for a lexer that can be used in Top-Down, Recursive Descent Parsers.",
-            "homepage": "http://www.doctrine-project.org",
-            "keywords": [
-                "lexer",
-                "parser"
-            ],
-            "time": "2014-09-09T13:34:57+00:00"
-        },
-        {
-            "name": "doctrine/orm",
-            "version": "v2.6.1",
-            "source": {
-                "type": "git",
-                "url": "https://github.com/doctrine/doctrine2.git",
-                "reference": "87ee409783a4a322b5597ebaae558661404055a7"
-            },
-            "dist": {
-                "type": "zip",
-                "url": "https://api.github.com/repos/doctrine/doctrine2/zipball/87ee409783a4a322b5597ebaae558661404055a7",
-                "reference": "87ee409783a4a322b5597ebaae558661404055a7",
-                "shasum": ""
-            },
-            "require": {
-                "doctrine/annotations": "~1.5",
-                "doctrine/cache": "~1.6",
-                "doctrine/collections": "^1.4",
-                "doctrine/common": "^2.7.1",
-                "doctrine/dbal": "^2.6",
-                "doctrine/instantiator": "~1.1",
-                "ext-pdo": "*",
-                "php": "^7.1",
-                "symfony/console": "~3.0|~4.0"
-            },
-            "require-dev": {
-                "doctrine/coding-standard": "^1.0",
-                "phpunit/phpunit": "^6.5",
-                "squizlabs/php_codesniffer": "^3.2",
-                "symfony/yaml": "~3.4|~4.0"
-            },
-            "suggest": {
-                "symfony/yaml": "If you want to use YAML Metadata Mapping Driver"
-            },
-            "bin": [
-                "bin/doctrine"
-            ],
-            "type": "library",
-            "extra": {
-                "branch-alias": {
-                    "dev-master": "2.6.x-dev"
-                }
-            },
-            "autoload": {
-                "psr-4": {
-                    "Doctrine\\ORM\\": "lib/Doctrine/ORM"
-                }
-            },
-            "notification-url": "https://packagist.org/downloads/",
-            "license": [
-                "MIT"
-            ],
-            "authors": [
-                {
-                    "name": "Roman Borschel",
-                    "email": "roman@code-factory.org"
-                },
-                {
-                    "name": "Benjamin Eberlei",
-                    "email": "kontakt@beberlei.de"
-                },
-                {
-                    "name": "Guilherme Blanco",
-                    "email": "guilhermeblanco@gmail.com"
-                },
-                {
-                    "name": "Jonathan Wage",
-                    "email": "jonwage@gmail.com"
-                },
-                {
-                    "name": "Marco Pivetta",
-                    "email": "ocramius@gmail.com"
-                }
-            ],
-            "description": "Object-Relational-Mapper for PHP",
-            "homepage": "http://www.doctrine-project.org",
-            "keywords": [
-                "database",
-                "orm"
-            ],
-            "time": "2018-02-27T07:30:56+00:00"
-        },
-        {
-            "name": "illuminate/routing",
-            "version": "v5.5.37",
-            "source": {
-                "type": "git",
-                "url": "https://github.com/illuminate/routing.git",
-                "reference": "badfc4a40799b89f25f83c92ffd117297899b6a2"
-            },
-            "dist": {
-                "type": "zip",
-                "url": "https://api.github.com/repos/illuminate/routing/zipball/badfc4a40799b89f25f83c92ffd117297899b6a2",
-                "reference": "badfc4a40799b89f25f83c92ffd117297899b6a2",
-                "shasum": ""
-            },
-            "require": {
-                "illuminate/container": "5.5.*",
-                "illuminate/contracts": "5.5.*",
-                "illuminate/http": "5.5.*",
-                "illuminate/pipeline": "5.5.*",
-                "illuminate/session": "5.5.*",
-                "illuminate/support": "5.5.*",
-                "php": ">=7.0",
-                "symfony/debug": "~3.3",
-                "symfony/http-foundation": "~3.3",
-                "symfony/http-kernel": "~3.3",
-                "symfony/routing": "~3.3"
-            },
-            "suggest": {
-                "illuminate/console": "Required to use the make commands (5.5.*).",
-                "symfony/psr-http-message-bridge": "Required to psr7 bridging features (~1.0)."
-            },
-            "type": "library",
-            "extra": {
-                "branch-alias": {
-                    "dev-master": "5.5-dev"
-                }
-            },
-            "autoload": {
-                "psr-4": {
-                    "Illuminate\\Routing\\": ""
-                }
-            },
-            "notification-url": "https://packagist.org/downloads/",
-            "license": [
-                "MIT"
-            ],
-            "authors": [
-                {
-                    "name": "Taylor Otwell",
-                    "email": "taylor@laravel.com"
-                }
-            ],
-            "description": "The Illuminate Routing package.",
-            "homepage": "https://laravel.com",
-            "time": "2018-01-05T19:39:35+00:00"
-        },
-        {
-            "name": "laravel-doctrine/orm",
-            "version": "1.4.5",
-            "source": {
-                "type": "git",
-                "url": "https://github.com/laravel-doctrine/orm.git",
-                "reference": "f5a7a622d67099df6941324c2283b6b63a5c240e"
-            },
-            "dist": {
-                "type": "zip",
-                "url": "https://api.github.com/repos/laravel-doctrine/orm/zipball/f5a7a622d67099df6941324c2283b6b63a5c240e",
-                "reference": "f5a7a622d67099df6941324c2283b6b63a5c240e",
-                "shasum": ""
-            },
-            "require": {
-                "doctrine/orm": "2.5.*|2.6.*",
-                "illuminate/auth": "5.5.*|5.6.*",
-                "illuminate/console": "5.5.*|5.6.*",
-                "illuminate/container": "5.5.*|5.6.*",
-                "illuminate/contracts": "5.5.*|5.6.*",
-                "illuminate/pagination": "5.5.*|5.6.*",
-                "illuminate/routing": "5.5.*|5.6.*",
-                "illuminate/support": "5.5.*|5.6.*",
-                "illuminate/validation": "5.5.*|5.6.*",
-                "illuminate/view": "5.5.*|5.6.*",
-                "php": ">=7.0",
-                "symfony/serializer": "^2.7|^3.0"
-            },
-            "require-dev": {
-                "barryvdh/laravel-debugbar": "~2.0",
-                "illuminate/log": "5.5.*|5.6.*",
-                "illuminate/notifications": "5.5.*|5.6.*",
-                "illuminate/queue": "5.5.*|5.6.*",
-                "itsgoingd/clockwork": "~1.9",
-                "mockery/mockery": "1.0.0-alpha1",
-                "phpunit/phpunit": "~5.0"
-            },
-            "suggest": {
-                "fzaninotto/faker": "Required to use the entity factory builder (~1.4).",
-                "laravel-doctrine/acl": "to integrate Doctrine roles & permissions with Laravel's Authorization system (~1.0)",
-                "laravel-doctrine/extensions": "to add Behavioral and Query/Type Extensions for Laravel Doctrine (~1.0)",
-                "laravel-doctrine/fluent": "Fluent mapping driver (alternative to xml, yaml, ... (~1.1).",
-                "laravel-doctrine/migrations": "to add support for migrations in Laravel Doctrine (~1.0)",
-                "yajra/laravel-oci8": "Support for Laravel native queue and session database drivers in Oracle (~2.0)."
-            },
-            "type": "library",
-            "extra": {
-                "laravel": {
-                    "providers": [
-                        "LaravelDoctrine\\ORM\\DoctrineServiceProvider"
-                    ],
-                    "aliases": {
-                        "Registry": "LaravelDoctrine\\ORM\\Facades\\Registry",
-                        "Doctrine": "LaravelDoctrine\\ORM\\Facades\\Doctrine",
-                        "EntityManager": "LaravelDoctrine\\ORM\\Facades\\EntityManager"
-                    }
-                }
-            },
-            "autoload": {
-                "psr-4": {
-                    "LaravelDoctrine\\ORM\\": "src/"
-                },
-                "files": [
-                    "src/helpers.php"
-                ]
-            },
-            "notification-url": "https://packagist.org/downloads/",
-            "license": [
-                "MIT"
-            ],
-            "authors": [
-                {
-                    "name": "Patrick Brouwers",
-                    "email": "patrick@maatwebsite.nl"
-                }
-            ],
-            "description": "A Doctrine ORM bridge for Laravel 5",
-            "keywords": [
-                "data mapper",
-                "database",
-                "doctrine",
-                "laravel",
-                "orm"
-            ],
-            "time": "2018-02-27T12:53:16+00:00"
-        },
         {
             "name": "myclabs/deep-copy",
             "version": "1.7.0",
@@ -5966,162 +5103,6 @@
             "time": "2016-10-03T07:35:21+00:00"
         },
         {
-            "name": "symfony/routing",
-            "version": "v3.4.6",
-            "source": {
-                "type": "git",
-                "url": "https://github.com/symfony/routing.git",
-                "reference": "8773a9d52715f1a579576ce0e60213de34f5ef3e"
-            },
-            "dist": {
-                "type": "zip",
-                "url": "https://api.github.com/repos/symfony/routing/zipball/8773a9d52715f1a579576ce0e60213de34f5ef3e",
-                "reference": "8773a9d52715f1a579576ce0e60213de34f5ef3e",
-                "shasum": ""
-            },
-            "require": {
-                "php": "^5.5.9|>=7.0.8"
-            },
-            "conflict": {
-                "symfony/config": "<2.8",
-                "symfony/dependency-injection": "<3.3",
-                "symfony/yaml": "<3.4"
-            },
-            "require-dev": {
-                "doctrine/annotations": "~1.0",
-                "doctrine/common": "~2.2",
-                "psr/log": "~1.0",
-                "symfony/config": "~2.8|~3.0|~4.0",
-                "symfony/dependency-injection": "~3.3|~4.0",
-                "symfony/expression-language": "~2.8|~3.0|~4.0",
-                "symfony/http-foundation": "~2.8|~3.0|~4.0",
-                "symfony/yaml": "~3.4|~4.0"
-            },
-            "suggest": {
-                "doctrine/annotations": "For using the annotation loader",
-                "symfony/config": "For using the all-in-one router or any loader",
-                "symfony/dependency-injection": "For loading routes from a service",
-                "symfony/expression-language": "For using expression matching",
-                "symfony/http-foundation": "For using a Symfony Request object",
-                "symfony/yaml": "For using the YAML loader"
-            },
-            "type": "library",
-            "extra": {
-                "branch-alias": {
-                    "dev-master": "3.4-dev"
-                }
-            },
-            "autoload": {
-                "psr-4": {
-                    "Symfony\\Component\\Routing\\": ""
-                },
-                "exclude-from-classmap": [
-                    "/Tests/"
-                ]
-            },
-            "notification-url": "https://packagist.org/downloads/",
-            "license": [
-                "MIT"
-            ],
-            "authors": [
-                {
-                    "name": "Fabien Potencier",
-                    "email": "fabien@symfony.com"
-                },
-                {
-                    "name": "Symfony Community",
-                    "homepage": "https://symfony.com/contributors"
-                }
-            ],
-            "description": "Symfony Routing Component",
-            "homepage": "https://symfony.com",
-            "keywords": [
-                "router",
-                "routing",
-                "uri",
-                "url"
-            ],
-            "time": "2018-02-28T21:49:22+00:00"
-        },
-        {
-            "name": "symfony/serializer",
-            "version": "v3.4.6",
-            "source": {
-                "type": "git",
-                "url": "https://github.com/symfony/serializer.git",
-                "reference": "11bea1aebe9c8d506f47c01931b0df9f18629a8f"
-            },
-            "dist": {
-                "type": "zip",
-                "url": "https://api.github.com/repos/symfony/serializer/zipball/11bea1aebe9c8d506f47c01931b0df9f18629a8f",
-                "reference": "11bea1aebe9c8d506f47c01931b0df9f18629a8f",
-                "shasum": ""
-            },
-            "require": {
-                "php": "^5.5.9|>=7.0.8"
-            },
-            "conflict": {
-                "phpdocumentor/type-resolver": "<0.2.1",
-                "symfony/dependency-injection": "<3.2",
-                "symfony/property-access": ">=3.0,<3.0.4|>=2.8,<2.8.4",
-                "symfony/property-info": "<3.1",
-                "symfony/yaml": "<3.4"
-            },
-            "require-dev": {
-                "doctrine/annotations": "~1.0",
-                "doctrine/cache": "~1.0",
-                "phpdocumentor/reflection-docblock": "^3.0|^4.0",
-                "symfony/cache": "~3.1|~4.0",
-                "symfony/config": "~2.8|~3.0|~4.0",
-                "symfony/dependency-injection": "~3.2|~4.0",
-                "symfony/http-foundation": "~2.8|~3.0|~4.0",
-                "symfony/property-access": "~2.8|~3.0|~4.0",
-                "symfony/property-info": "~3.1|~4.0",
-                "symfony/yaml": "~3.4|~4.0"
-            },
-            "suggest": {
-                "doctrine/annotations": "For using the annotation mapping. You will also need doctrine/cache.",
-                "doctrine/cache": "For using the default cached annotation reader and metadata cache.",
-                "psr/cache-implementation": "For using the metadata cache.",
-                "symfony/config": "For using the XML mapping loader.",
-                "symfony/http-foundation": "To use the DataUriNormalizer.",
-                "symfony/property-access": "For using the ObjectNormalizer.",
-                "symfony/property-info": "To deserialize relations.",
-                "symfony/yaml": "For using the default YAML mapping loader."
-            },
-            "type": "library",
-            "extra": {
-                "branch-alias": {
-                    "dev-master": "3.4-dev"
-                }
-            },
-            "autoload": {
-                "psr-4": {
-                    "Symfony\\Component\\Serializer\\": ""
-                },
-                "exclude-from-classmap": [
-                    "/Tests/"
-                ]
-            },
-            "notification-url": "https://packagist.org/downloads/",
-            "license": [
-                "MIT"
-            ],
-            "authors": [
-                {
-                    "name": "Fabien Potencier",
-                    "email": "fabien@symfony.com"
-                },
-                {
-                    "name": "Symfony Community",
-                    "homepage": "https://symfony.com/contributors"
-                }
-            ],
-            "description": "Symfony Serializer Component",
-            "homepage": "https://symfony.com",
-            "time": "2018-02-14T14:07:03+00:00"
-        },
-        {
             "name": "theseer/tokenizer",
             "version": "1.1.0",
             "source": {
