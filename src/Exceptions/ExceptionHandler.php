--- conflicted
+++ resolved
@@ -42,11 +42,7 @@
         $this->encoderGuesser = $encoderGuesser;
     }
 
-<<<<<<< HEAD
-    /* @noinspection PhpMissingParentCallCommonInspection Avoid non-formatted response when unsupported exceptions */
-=======
     /* @noinspection PhpMissingParentCallCommonInspection Avoid non-formatted response when exception is unsupported */
->>>>>>> c7f6abc2
     /**
      * @param \Illuminate\Http\Request $request
      * @param \Exception $exception
